--- conflicted
+++ resolved
@@ -1,12 +1,5 @@
 #!/usr/bin/env bash
-<<<<<<< HEAD
 echo -n "Updating version... "
 perl -pi -e  "s/^version\s*=\s*['\"]([\S]+)[ '\"].*/version = '\1 ($( date -u -Iseconds ))'/" src/version.py
-git add src/version.py && echo "done"
-# vim: set ft=sh:
-=======
-echo "Updating version..."
-perl -pi -e  "s/^version\s*=\s*['\"]([\S]+)[ '\"].*/version = '\1 ($( TZ="/usr/share/zoneinfo/UTC" date -Iseconds ))'/" src/version.py
 git add src/version.py
-# vim: set ft=sh: syntax: 
->>>>>>> 2c4adf12
+# vim: set ft=sh: