--- conflicted
+++ resolved
@@ -1,12 +1,7 @@
 rm -f src/version.py # Prevent 2to3 from copying it, since py3k/src/version.py was probably written by root.
-<<<<<<< HEAD
 rm -rf py3k
 mkdir py3k
 cp -R locales/ py3k/locales
+cp -R docs/ py3k/
 cp -R plugins/ py3k/plugins # copy plugins data
-=======
-cp locale/ py3k/ -R
-cp docs/ py3k/ -R
-cp plugins/ py3k/ -R # copy plugins data
->>>>>>> cca03ba0
 python 2to3/run.py src/ plugins/ test/ scripts/* setup.py -wWno py3k -f all -f def_iteritems -f def_itervalues -f def_iterkeys -f reload "$@"