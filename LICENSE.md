--- conflicted
+++ resolved
@@ -5,7 +5,6 @@
 modification, are permitted provided that the following conditions are met:
 
 * Redistributions of source code must retain the above copyright notice,
-<<<<<<< HEAD
   this list of conditions, and the following disclaimer.
 * Redistributions in binary form must reproduce the above copyright notice,
   this list of conditions, and the following disclaimer in the
@@ -13,15 +12,6 @@
 * Neither the name of the author of this software nor the name of
   contributors to this software may be used to endorse or promote products
   derived from this software without specific prior written permission.
-=======
-this list of conditions, and the following disclaimer.
-* Redistributions in binary form must reproduce the above copyright notice,
-this list of conditions, and the following disclaimer in the
-documentation and/or other materials provided with the distribution.
-* Neither the name of the author of this software nor the name of
-contributors to this software may be used to endorse or promote products
-derived from this software without specific prior written permission.
->>>>>>> 5dd01951
 
 THIS SOFTWARE IS PROVIDED BY THE COPYRIGHT HOLDERS AND CONTRIBUTORS "AS IS" AND
 ANY EXPRESS OR IMPLIED WARRANTIES, INCLUDING, BUT NOT LIMITED TO, THE IMPLIED
