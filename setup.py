--- conflicted
+++ resolved
@@ -75,7 +75,6 @@
 
 import textwrap
 
-<<<<<<< HEAD
 clean = False
 while '--clean' in sys.argv:
     clean = True
@@ -88,10 +87,6 @@
 
 plugins = [s for s in os.listdir('plugins') if
            os.path.exists(os.path.join('plugins', s, 'plugin.py'))]
-=======
-from src.version import version
-from setuptools import setup
->>>>>>> 949c0939
 
 def normalizeWhitespace(s):
     return ' '.join(s.split())
@@ -213,22 +208,12 @@
     name='limnoria',
     provides=['supybot'],
     version=version,
-<<<<<<< HEAD
     author='Valentin Lorentz',
     url='https://github.com/ProgVal/Limnoria',
     author_email='progval+limnoria@progval.net',
     download_url='http://builds.progval.net/limnoria/',
-    description='A modified version of Supybot (an IRC bot)',
-=======
-    author='Jeremy Fincher',
-    author_email='jemfinch@supybot.com',
-    maintainer='James McCoy',
-    maintainer_email='jamessan@users.sourceforge.net',
-    url='https://sourceforge.net/projects/supybot/',
-    download_url='https://sourceforge.net/projects/supybot/files/',
+    description='A modified version of Supybot (an IRC bot and framework)',
     platforms=['linux', 'linux2', 'win32', 'cygwin', 'darwin'],
-    description='A flexible and extensible Python IRC bot and framework.',
->>>>>>> 949c0939
     long_description=normalizeWhitespace("""A robust, full-featured Python IRC
     bot with a clean and flexible plugin API.  Equipped with a complete ACL
     system for specifying user permissions with as much as per-command
