#!/usr/bin/env python

###
# Copyright (c) 2002-2005, Jeremiah Fincher
# Copyright (c) 2009, James McCoy
# All rights reserved.
#
# Redistribution and use in source and binary forms, with or without
# modification, are permitted provided that the following conditions are met:
#
#   * Redistributions of source code must retain the above copyright notice,
#     this list of conditions, and the following disclaimer.
#   * Redistributions in binary form must reproduce the above copyright notice,
#     this list of conditions, and the following disclaimer in the
#     documentation and/or other materials provided with the distribution.
#   * Neither the name of the author of this software nor the name of
#     contributors to this software may be used to endorse or promote products
#     derived from this software without specific prior written consent.
#
# THIS SOFTWARE IS PROVIDED BY THE COPYRIGHT HOLDERS AND CONTRIBUTORS "AS IS"
# AND ANY EXPRESS OR IMPLIED WARRANTIES, INCLUDING, BUT NOT LIMITED TO, THE
# IMPLIED WARRANTIES OF MERCHANTABILITY AND FITNESS FOR A PARTICULAR PURPOSE
# ARE DISCLAIMED.  IN NO EVENT SHALL THE COPYRIGHT OWNER OR CONTRIBUTORS BE
# LIABLE FOR ANY DIRECT, INDIRECT, INCIDENTAL, SPECIAL, EXEMPLARY, OR
# CONSEQUENTIAL DAMAGES (INCLUDING, BUT NOT LIMITED TO, PROCUREMENT OF
# SUBSTITUTE GOODS OR SERVICES; LOSS OF USE, DATA, OR PROFITS; OR BUSINESS
# INTERRUPTION) HOWEVER CAUSED AND ON ANY THEORY OF LIABILITY, WHETHER IN
# CONTRACT, STRICT LIABILITY, OR TORT (INCLUDING NEGLIGENCE OR OTHERWISE)
# ARISING IN ANY WAY OUT OF THE USE OF THIS SOFTWARE, EVEN IF ADVISED OF THE
# POSSIBILITY OF SUCH DAMAGE.
###

import os
import sys
import time
import datetime
import tempfile
import subprocess

debug = '--debug' in sys.argv

path = os.path.dirname(__file__)
if debug:
    print('DEBUG: Changing dir from %r to %r' % (os.getcwd(), path))
if path:
    os.chdir(path)

version = None
try:
    proc = subprocess.Popen('git show HEAD --format=%ci', shell=True,
            stdout=subprocess.PIPE, stderr=subprocess.PIPE)
    date = proc.stdout.readline()
    if sys.version_info[0] >= 3:
        date = date.decode()
        date = time.strptime(date.strip(), '%Y-%m-%d %H:%M:%S %z')
        utc_date = time.gmtime(time.mktime(date))
        version = time.strftime('%Y.%m.%d', utc_date)
    else:
        (date, timezone) = date.strip().rsplit(' ', 1)
        date = datetime.datetime.strptime(date.strip(), '%Y-%m-%d %H:%M:%S')
        offset = time.strptime(timezone[1:], '%H%M')
        offset = datetime.timedelta(hours=offset.tm_hour,
                                    minutes=offset.tm_min)
        utc_date = date - offset
        version = utc_date.strftime('%Y.%m.%d')
except:
    pass
if not version:
    from time import gmtime, strftime
    version = 'installed on ' + strftime("%Y-%m-%dT%H-%M-%S", gmtime())
try:
    os.unlink(os.path.join('src', 'version.py'))
except OSError: # Does not exist
    pass
fd = open(os.path.join('src', 'version.py'), 'a')
fd.write("version = '0.83.4.1+limnoria %s'\n" % version)
fd.close()

if sys.version_info < (2, 6, 0):
    sys.stderr.write("Supybot requires Python 2.6 or newer.")
    sys.stderr.write(os.linesep)
    sys.exit(-1)


import textwrap

clean = False
while '--clean' in sys.argv:
    clean = True
    sys.argv.remove('--clean')

import glob
import shutil
import os


plugins = [s for s in os.listdir('plugins') if
           os.path.exists(os.path.join('plugins', s, 'plugin.py'))]

def normalizeWhitespace(s):
    return ' '.join(s.split())

try:
    from distutils.core import setup
    from distutils.sysconfig import get_python_lib
except ImportError as e:
    s = normalizeWhitespace("""Supybot requires the distutils package to
    install. This package is normally included with Python, but for some
    unfathomable reason, many distributions to take it out of standard Python
    and put it in another package, usually caled 'python-dev' or python-devel'
    or something similar. This is one of the dumbest things a distribution can
    do, because it means that developers cannot rely on *STANDARD* Python
    modules to be present on systems of that distribution. Complain to your
    distribution, and loudly. If you how much of our time we've wasted telling
    people to install what should be included by default with Python you'd
    understand why we're unhappy about this.  Anyway, to reiterate, install the
    development package for Python that your distribution supplies.""")
    sys.stderr.write(os.linesep*2)
    sys.stderr.write(textwrap.fill(s))
    sys.stderr.write(os.linesep*2)
    sys.exit(-1)
try:
    from distutils.command.build_py import build_py_2to3
    class build_py(build_py_2to3):
        def run_2to3(self, files, options=None):
            from distutils import log
            from lib2to3.refactor import RefactoringTool, get_fixers_from_package
            if not files:
                return

            # Make this class local, to delay import of 2to3
            from lib2to3.refactor import RefactoringTool, get_fixers_from_package
            class DistutilsRefactoringTool(RefactoringTool):
                def refactor(self, files, *args, **kwargs):
                    self._total_files = len(files)
                    self._refactored_files = 0
                    super(DistutilsRefactoringTool, self).refactor(files,
                            *args, **kwargs)
                    del self._total_files
                    del self._refactored_files
                def refactor_file(self, filename, *args, **kwargs):
                    if self._total_files//10 != 0 and \
                            self._refactored_files % (self._total_files//10) == 0:
                        print('Refactoring files: %i%% (%i on %i).' %
                                (self._refactored_files/(self._total_files//10)*10,
                                 self._refactored_files, self._total_files))
                    self._refactored_files += 1
                    return super(DistutilsRefactoringTool, self).refactor_file(
                            filename, *args, **kwargs)
                def log_error(self, msg, *args, **kw):
                    log.error(msg, *args)

                def log_message(self, msg, *args):
                    log.info(msg, *args)

                def log_debug(self, msg, *args):
                    log.debug(msg, *args)

            fixer_names = ['fix_basestring',
                    'fix_dict',
                    'fix_imports',
                    'fix_long',
                    'fix_metaclass', 'fix_methodattrs',
                    'fix_numliterals',
                    'fix_types',
                    'fix_unicode', 'fix_urllib', 'fix_xrange']
            fixers = list(map(lambda x:'lib2to3.fixes.'+x, fixer_names))
            fixers += get_fixers_from_package('2to3')
            r = DistutilsRefactoringTool(fixers, options=options)
            r.refactor(files, write=True)
except ImportError:
    # 2.x
    from distutils.command.build_py import build_py


if clean:
    previousInstall = os.path.join(get_python_lib(), 'supybot')
    if os.path.exists(previousInstall):
        try:
            print('Removing current installation.')
            shutil.rmtree(previousInstall)
        except Exception as e:
            print('Couldn\'t remove former installation: %s' % e)
            sys.exit(-1)

packages = ['supybot',
            'supybot.locales',
            'supybot.utils',
            'supybot.drivers',
            'supybot.plugins',] + \
            ['supybot.plugins.'+s for s in plugins] + \
            [
             'supybot.plugins.Dict.local',
             'supybot.plugins.Math.local',
            ]

package_dir = {'supybot': 'src',
               'supybot.utils': 'src/utils',
               'supybot.locales': 'locales',
               'supybot.plugins': 'plugins',
               'supybot.drivers': 'src/drivers',
               'supybot.plugins.Dict.local': 'plugins/Dict/local',
               'supybot.plugins.Math.local': 'plugins/Math/local',
              }

package_data = {'supybot.locales': [s for s in os.listdir('locales/')]}

for plugin in plugins:
    package_dir['supybot.plugins.' + plugin] = 'plugins/' + plugin
    locales_path = 'plugins/' + plugin + '/locales/'
    locales_name = 'supybot.plugins.'+plugin
    if os.path.exists(locales_path):
        package_data.update({locales_name: ['locales/'+s for s in os.listdir(locales_path)]})

setup(
    # Metadata
    name='limnoria',
    provides=['supybot'],
    version=version,
    author='Valentin Lorentz',
    url='https://github.com/ProgVal/Limnoria',
    author_email='progval+limnoria@progval.net',
    download_url='http://builds.progval.net/limnoria/',
    description='A modified version of Supybot (an IRC bot and framework)',
    platforms=['linux', 'linux2', 'win32', 'cygwin', 'darwin'],
    long_description=normalizeWhitespace("""A robust, full-featured Python IRC
    bot with a clean and flexible plugin API.  Equipped with a complete ACL
    system for specifying user permissions with as much as per-command
    granularity.  Batteries are included in the form of numerous plugins
    already written."""),
    classifiers = [
        'Development Status :: 4 - Beta',
        'Environment :: Console',
        'Environment :: No Input/Output (Daemon)',
        'Intended Audience :: End Users/Desktop',
        'Intended Audience :: Developers',
        'License :: OSI Approved :: BSD License',
        'Topic :: Communications :: Chat :: Internet Relay Chat',
        'Natural Language :: English',
        'Natural Language :: Finnish',
        'Natural Language :: French',
        'Natural Language :: Hungarian',
        'Natural Language :: Italian',
        'Operating System :: OS Independent',
        'Operating System :: POSIX',
        'Operating System :: Microsoft :: Windows',
        'Programming Language :: Python :: 2.6',
        'Programming Language :: Python :: 2.7',
        'Programming Language :: Python :: 3.2',
        'Programming Language :: Python :: 3.3',
        'Programming Language :: Python :: 3.4',
        ],
    cmdclass = {'build_py': build_py},

    # Installation data
    packages=packages,

    package_dir=package_dir,

    package_data=package_data,

    scripts=['scripts/supybot',
             'scripts/supybot-test',
             'scripts/supybot-botchk',
             'scripts/supybot-wizard',
             'scripts/supybot-adduser',
             'scripts/supybot-plugin-doc',
             'scripts/supybot-plugin-create',
             ],
<<<<<<< HEAD
    data_files=[('share/man/man1', ['docs/man/supybot.1']),
                ('share/man/man1', ['docs/man/supybot-test.1']),
                ('share/man/man1', ['docs/man/supybot-botchk.1']),
                ('share/man/man1', ['docs/man/supybot-wizard.1']),
                ('share/man/man1', ['docs/man/supybot-adduser.1']),
                ('share/man/man1', ['docs/man/supybot-plugin-doc.1']),
                ('share/man/man1', ['docs/man/supybot-plugin-create.1']),
        ]
=======

    install_requires=[
        # Time plugin
        'python-dateutil <2.0,>=1.3',
        'feedparser',
        ],

    tests_require=[
        'mock',
    ]
>>>>>>> a629f513
    )


# vim:set shiftwidth=4 softtabstop=4 expandtab textwidth=79:<|MERGE_RESOLUTION|>--- conflicted
+++ resolved
@@ -267,7 +267,6 @@
              'scripts/supybot-plugin-doc',
              'scripts/supybot-plugin-create',
              ],
-<<<<<<< HEAD
     data_files=[('share/man/man1', ['docs/man/supybot.1']),
                 ('share/man/man1', ['docs/man/supybot-test.1']),
                 ('share/man/man1', ['docs/man/supybot-botchk.1']),
@@ -275,8 +274,7 @@
                 ('share/man/man1', ['docs/man/supybot-adduser.1']),
                 ('share/man/man1', ['docs/man/supybot-plugin-doc.1']),
                 ('share/man/man1', ['docs/man/supybot-plugin-create.1']),
-        ]
-=======
+        ],
 
     install_requires=[
         # Time plugin
@@ -287,7 +285,6 @@
     tests_require=[
         'mock',
     ]
->>>>>>> a629f513
     )
 
 
