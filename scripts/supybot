--- conflicted
+++ resolved
@@ -44,13 +44,8 @@
 import signal
 import cStringIO as StringIO
 
-<<<<<<< HEAD
-if sys.version_info < (2, 4, 0):
-    sys.stderr.write('This program requires Python >= 2.4.0')
-=======
 if sys.version_info < (2, 6, 0):
     sys.stderr.write('This program requires Python >= 2.6.0')
->>>>>>> 6f925e5f
     sys.stderr.write(os.linesep)
     sys.exit(-1)
 
