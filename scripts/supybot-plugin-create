#!/usr/bin/env python

###
# Copyright (c) 2002-2005, Jeremiah Fincher
# Copyright (c) 2009, James McCoy
# All rights reserved.
#
# Redistribution and use in source and binary forms, with or without
# modification, are permitted provided that the following conditions are met:
#
#   * Redistributions of source code must retain the above copyright notice,
#     this list of conditions, and the following disclaimer.
#   * Redistributions in binary form must reproduce the above copyright notice,
#     this list of conditions, and the following disclaimer in the
#     documentation and/or other materials provided with the distribution.
#   * Neither the name of the author of this software nor the name of
#     contributors to this software may be used to endorse or promote products
#     derived from this software without specific prior written consent.
#
# THIS SOFTWARE IS PROVIDED BY THE COPYRIGHT HOLDERS AND CONTRIBUTORS "AS IS"
# AND ANY EXPRESS OR IMPLIED WARRANTIES, INCLUDING, BUT NOT LIMITED TO, THE
# IMPLIED WARRANTIES OF MERCHANTABILITY AND FITNESS FOR A PARTICULAR PURPOSE
# ARE DISCLAIMED.  IN NO EVENT SHALL THE COPYRIGHT OWNER OR CONTRIBUTORS BE
# LIABLE FOR ANY DIRECT, INDIRECT, INCIDENTAL, SPECIAL, EXEMPLARY, OR
# CONSEQUENTIAL DAMAGES (INCLUDING, BUT NOT LIMITED TO, PROCUREMENT OF
# SUBSTITUTE GOODS OR SERVICES; LOSS OF USE, DATA, OR PROFITS; OR BUSINESS
# INTERRUPTION) HOWEVER CAUSED AND ON ANY THEORY OF LIABILITY, WHETHER IN
# CONTRACT, STRICT LIABILITY, OR TORT (INCLUDING NEGLIGENCE OR OTHERWISE)
# ARISING IN ANY WAY OUT OF THE USE OF THIS SOFTWARE, EVEN IF ADVISED OF THE
# POSSIBILITY OF SUCH DAMAGE.
###

import supybot

import os
import sys
import time
import os.path
import optparse

def error(s):
    sys.stderr.write(textwrap.fill(s))
    sys.stderr.write(os.linesep)
    sys.exit(-1)

<<<<<<< HEAD
if sys.version_info < (2, 4, 0):
    error('This script requires Python 2.4 or newer.')
=======
if sys.version_info < (2, 6, 0):
    error('This script requires Python 2.6 or newer.')
>>>>>>> 6f925e5f

import supybot.conf as conf
from supybot.questions import *

copyright = '''
###
# Copyright (c) %s, %%s
# All rights reserved.
#
%%s
###
''' % time.strftime('%Y')
# Here we use strip() instead of lstrip() on purpose.
copyright = copyright.strip()

license = '''
# Redistribution and use in source and binary forms, with or without
# modification, are permitted provided that the following conditions are met:
#
#   * Redistributions of source code must retain the above copyright notice,
#     this list of conditions, and the following disclaimer.
#   * Redistributions in binary form must reproduce the above copyright notice,
#     this list of conditions, and the following disclaimer in the
#     documentation and/or other materials provided with the distribution.
#   * Neither the name of the author of this software nor the name of
#     contributors to this software may be used to endorse or promote products
#     derived from this software without specific prior written consent.
#
# THIS SOFTWARE IS PROVIDED BY THE COPYRIGHT HOLDERS AND CONTRIBUTORS "AS IS"
# AND ANY EXPRESS OR IMPLIED WARRANTIES, INCLUDING, BUT NOT LIMITED TO, THE
# IMPLIED WARRANTIES OF MERCHANTABILITY AND FITNESS FOR A PARTICULAR PURPOSE
# ARE DISCLAIMED.  IN NO EVENT SHALL THE COPYRIGHT OWNER OR CONTRIBUTORS BE
# LIABLE FOR ANY DIRECT, INDIRECT, INCIDENTAL, SPECIAL, EXEMPLARY, OR
# CONSEQUENTIAL DAMAGES (INCLUDING, BUT NOT LIMITED TO, PROCUREMENT OF
# SUBSTITUTE GOODS OR SERVICES; LOSS OF USE, DATA, OR PROFITS; OR BUSINESS
# INTERRUPTION) HOWEVER CAUSED AND ON ANY THEORY OF LIABILITY, WHETHER IN
# CONTRACT, STRICT LIABILITY, OR TORT (INCLUDING NEGLIGENCE OR OTHERWISE)
# ARISING IN ANY WAY OUT OF THE USE OF THIS SOFTWARE, EVEN IF ADVISED OF THE
# POSSIBILITY OF SUCH DAMAGE.
'''
license = license.lstrip()

pluginTemplate = '''
%s

import supybot.utils as utils
from supybot.commands import *
import supybot.plugins as plugins
import supybot.ircutils as ircutils
import supybot.callbacks as callbacks
from supybot.i18n import PluginInternationalization, internationalizeDocstring

_ = PluginInternationalization('%s')

@internationalizeDocstring
class %s(callbacks.Plugin):
    """Add the help for "@plugin help %s" here
    This should describe *how* to use this plugin."""
    %s


Class = %s


# vim:set shiftwidth=4 softtabstop=4 expandtab textwidth=79:
'''.lstrip() # This removes the newlines that precede and follow the text.

configTemplate = '''
%s

import supybot.conf as conf
import supybot.registry as registry
from supybot.i18n import PluginInternationalization, internationalizeDocstring

_ = PluginInternationalization('%s')

def configure(advanced):
    # This will be called by supybot to configure this module.  advanced is
    # a bool that specifies whether the user identified himself as an advanced
    # user or not.  You should effect your configuration by manipulating the
    # registry as appropriate.
    from supybot.questions import expect, anything, something, yn
    conf.registerPlugin(%r, True)


%s = conf.registerPlugin(%r)
# This is where your configuration variables (if any) should go.  For example:
# conf.registerGlobalValue(%s, 'someConfigVariableName',
#     registry.Boolean(False, _("""Help for someConfigVariableName.""")))


# vim:set shiftwidth=4 tabstop=4 expandtab textwidth=79:
'''.lstrip()


__init__Template = '''
%s

"""
Add a description of the plugin (to be presented to the user inside the wizard)
here.  This should describe *what* the plugin does.
"""

import supybot
import supybot.world as world

# Use this for the version of this plugin.  You may wish to put a CVS keyword
# in here if you\'re keeping the plugin in CVS or some similar system.
__version__ = ""

# XXX Replace this with an appropriate author or supybot.Author instance.
__author__ = supybot.authors.unknown

# This is a dictionary mapping supybot.Author instances to lists of
# contributions.
__contributors__ = {}

# This is a url where the most recent plugin package can be downloaded.
__url__ = '' # 'http://supybot.com/Members/yourname/%s/download'

import config
import plugin
reload(plugin) # In case we\'re being reloaded.
# Add more reloads here if you add third-party modules and want them to be
# reloaded when this plugin is reloaded.  Don\'t forget to import them as well!

if world.testing:
    import test

Class = plugin.Class
configure = config.configure


# vim:set shiftwidth=4 tabstop=4 expandtab textwidth=79:
'''.lstrip()

testTemplate = '''
%s

from supybot.test import *

class %sTestCase(PluginTestCase):
    plugins = (%r,)


# vim:set shiftwidth=4 tabstop=4 expandtab textwidth=79:
'''.lstrip()

readmeTemplate = '''
Insert a description of your plugin here, with any notes, etc. about using it.
'''.lstrip()

def main():
    global copyright
    global license
    parser = optparse.OptionParser(usage='Usage: %prog [options]',
                                   version='Supybot %s' % conf.version)
    parser.add_option('-n', '--name', action='store', dest='name',
                      help='sets the name for the plugin.')
    parser.add_option('-t', '--thread', action='store_true', dest='threaded',
                      help='makes the plugin threaded.')
    parser.add_option('', '--real-name', action='store', dest='realName',
                      help='Determines what real name the copyright is '
                      'assigned to.')
    (options, args) = parser.parse_args()
    if options.name:
        name = options.name
        if options.threaded:
            threaded = True
        else:
            threaded = False
        if options.realName:
            realName = options.realName
    else:
        name = something('What should the name of the plugin be?')
        if name.endswith('.py'):
            name = name[:-3]
        while name[0].islower():
            print 'Plugin names must begin with a capital letter.'
            name = something('What should the name of the plugin be?')
            if name.endswith('.py'):
                name = name[:-3]

        if os.path.exists(name):
            error('A file or directory named %s already exists; remove or '
                  'rename it and run this program again.' % name)

        print textwrap.fill(textwrap.dedent("""
        Sometimes you'll want a callback to be threaded.  If its methods
        (command or regexp-based, either one) will take a significant amount
        of time to run, you'll want to thread them so they don't block the
        entire bot.""").strip())
        print
        threaded = yn('Does your plugin need to be threaded?')

        realName = something(textwrap.dedent("""
        What is your real name, so I can fill in the copyright and license  
        appropriately?
        """).strip())

        if not yn('Do you wish to use Supybot\'s license for your plugin?'):
            license = '#'

    if threaded:
        threaded = 'threaded = True'
    else:
        threaded = 'pass'
    if name.endswith('.py'):
        name = name[:-3]
    while name[0].islower():
        print 'Plugin names must begin with a capital.'
        name = something('What should the name of the plugin be?')
        if name.endswith('.py'):
            name = name[:-3]
    copyright %= (realName, license)
    pathname = name

    # Make the directory.
    os.mkdir(pathname)

    def writeFile(filename, s):
        fd = open(os.path.join(pathname, filename), 'w')
        try:
            fd.write(s)
        finally:
            fd.close()

    writeFile('plugin.py', pluginTemplate % (copyright, name, name,
                                             name, threaded, name))
    writeFile('config.py', configTemplate % (copyright, name, name, name, name,
                                             name))
    writeFile('__init__.py', __init__Template % (copyright, name))
    writeFile('test.py', testTemplate % (copyright, name, name))
    writeFile('README.txt', readmeTemplate)

    pathname = os.path.join(pathname, 'local')
    os.mkdir(pathname)
    writeFile('__init__.py',
              '# Stub so local is a module, used for third-party modules\n')

    print 'Your new plugin template is in the %s directory.' % name

if __name__ == '__main__':
    try:
        main()
    except KeyboardInterrupt:
        print
        output("""It looks like you cancelled out of this script before it was
        finished.  Obviously, nothing was written, but just run this script
        again whenever you want to generate a template for a plugin.""")

# vim:set shiftwidth=4 softtabstop=4 expandtab textwidth=79:<|MERGE_RESOLUTION|>--- conflicted
+++ resolved
@@ -43,13 +43,8 @@
     sys.stderr.write(os.linesep)
     sys.exit(-1)
 
-<<<<<<< HEAD
-if sys.version_info < (2, 4, 0):
-    error('This script requires Python 2.4 or newer.')
-=======
 if sys.version_info < (2, 6, 0):
     error('This script requires Python 2.6 or newer.')
->>>>>>> 6f925e5f
 
 import supybot.conf as conf
 from supybot.questions import *
