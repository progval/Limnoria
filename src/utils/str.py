--- conflicted
+++ resolved
@@ -363,11 +363,7 @@
         t = time.time()
     return time.ctime(t)
 
-<<<<<<< HEAD
-_formatRe = re.compile('%((?:\d+)?\.\d+f|[bfhiLnpqrstuv%])')
-=======
-_formatRe = re.compile('%((?:\d+)?\.\d+f|[bfhiLnpqrsStu%])')
->>>>>>> 77d02960
+_formatRe = re.compile('%((?:\d+)?\.\d+f|[bfhiLnpqrsStuv%])')
 def format(s, *args, **kwargs):
     """w00t.
 
