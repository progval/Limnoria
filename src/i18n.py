--- conflicted
+++ resolved
@@ -306,16 +306,10 @@
     Only useful for commands (commands' docstring is displayed on IRC)"""
     if sys.modules[obj.__module__].__dict__.has_key('_'):
 	internationalizedCommands.update({hash(obj): obj})
-<<<<<<< HEAD
-	obj.__doc__=sys.modules[obj.__module__]._.__call__(obj.__doc__)
-	# We use _.__call__() instead of _() because of a pygettext warning.
-	return obj
-=======
 	try:
 	    obj.__doc__=sys.modules[obj.__module__]._.__call__(obj.__doc__)
 	    # We use _.__call__() instead of _() because of a pygettext warning.
 	except AttributeError:
 	    # attribute '__doc__' of 'type' objects is not writable
 	    pass
-    return obj
->>>>>>> 79930a74
+    return obj