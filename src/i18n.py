--- conflicted
+++ resolved
@@ -60,20 +60,10 @@
     filename = None
     try:
 	filename = sys.modules[plugin_name].__file__
-<<<<<<< HEAD
-    except KeyError: # This is odd
-	pass
-    if filename == None:
-	try:
-	    filename = sys.modules['supybot.plugins.' + plugin_name].__file__
-	except KeyError: # This is odder
-	    return
-=======
     except KeyError: # It sometimes happens with Owner
 	pass
     if filename == None:
 	filename = sys.modules['supybot.plugins.' + plugin_name].__file__
->>>>>>> a2c8c613
     if filename.endswith(".pyc"):
 	filename = filename[0:-1]
     
