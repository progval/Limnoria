--- conflicted
+++ resolved
@@ -75,14 +75,7 @@
 
 def getLocalePath(name, localeName, extension):
     if name != 'supybot':
-<<<<<<< HEAD
-	try:
-	    directory = get_plugin_dir(name) + 'locale'
-	except TypeError: # get_plugin_dir returned None
-	    return ''
-=======
 	directory = getPluginDir(name) + 'locale'
->>>>>>> 1f4b3b83
     else:
 	import ansi # Any Supybot plugin could fit
 	directory = ansi.__file__[0:-len('ansi.pyc')] + 'locale'
