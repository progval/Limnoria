--- conflicted
+++ resolved
@@ -1,10 +1,6 @@
 ###
 # Copyright (c) 2002-2005, Jeremiah Fincher
-<<<<<<< HEAD
-# Copyright (c) 2011, James Vega
-=======
 # Copyright (c) 2009,2011, James Vega
->>>>>>> ca23cbb7
 # All rights reserved.
 #
 # Redistribution and use in source and binary forms, with or without
@@ -462,11 +458,7 @@
         return msg.nick
 
 def dccIP(ip):
-<<<<<<< HEAD
-    """Returns an IP in the proper for DCC."""
-=======
     """Converts an IP string to the DCC integer form."""
->>>>>>> ca23cbb7
     assert utils.net.isIPV4(ip), \
            'argument must be a string ip in xxx.yyy.zzz.www format.'
     i = 0
