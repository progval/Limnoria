###
# Copyright (c) 2002-2009, Jeremiah Fincher
# Copyright (c) 2009, James McCoy
# Copyright (c) 2011, Valentin Lorentz
# All rights reserved.
#
# Redistribution and use in source and binary forms, with or without
# modification, are permitted provided that the following conditions are met:
#
#   * Redistributions of source code must retain the above copyright notice,
#     this list of conditions, and the following disclaimer.
#   * Redistributions in binary form must reproduce the above copyright notice,
#     this list of conditions, and the following disclaimer in the
#     documentation and/or other materials provided with the distribution.
#   * Neither the name of the author of this software nor the name of
#     contributors to this software may be used to endorse or promote products
#     derived from this software without specific prior written consent.
#
# THIS SOFTWARE IS PROVIDED BY THE COPYRIGHT HOLDERS AND CONTRIBUTORS "AS IS"
# AND ANY EXPRESS OR IMPLIED WARRANTIES, INCLUDING, BUT NOT LIMITED TO, THE
# IMPLIED WARRANTIES OF MERCHANTABILITY AND FITNESS FOR A PARTICULAR PURPOSE
# ARE DISCLAIMED.  IN NO EVENT SHALL THE COPYRIGHT OWNER OR CONTRIBUTORS BE
# LIABLE FOR ANY DIRECT, INDIRECT, INCIDENTAL, SPECIAL, EXEMPLARY, OR
# CONSEQUENTIAL DAMAGES (INCLUDING, BUT NOT LIMITED TO, PROCUREMENT OF
# SUBSTITUTE GOODS OR SERVICES; LOSS OF USE, DATA, OR PROFITS; OR BUSINESS
# INTERRUPTION) HOWEVER CAUSED AND ON ANY THEORY OF LIABILITY, WHETHER IN
# CONTRACT, STRICT LIABILITY, OR TORT (INCLUDING NEGLIGENCE OR OTHERWISE)
# ARISING IN ANY WAY OUT OF THE USE OF THIS SOFTWARE, EVEN IF ADVISED OF THE
# POSSIBILITY OF SUCH DAMAGE.
###

from __future__ import division

import os
import time
import operator

import supybot.log as log
import supybot.conf as conf
import supybot.utils as utils
import supybot.world as world
import supybot.ircutils as ircutils
import supybot.registry as registry
import supybot.unpreserve as unpreserve
from itertools import imap, ifilter

def isCapability(capability):
    return len(capability.split(None, 1)) == 1

def fromChannelCapability(capability):
    """Returns a (channel, capability) tuple from a channel capability."""
    assert isChannelCapability(capability), 'got %s' % capability
    return capability.split(',', 1)

def isChannelCapability(capability):
    """Returns True if capability is a channel capability; False otherwise."""
    if ',' in capability:
        (channel, capability) = capability.split(',', 1)
        return ircutils.isChannel(channel) and isCapability(capability)
    else:
        return False

def makeChannelCapability(channel, capability):
    """Makes a channel capability given a channel and a capability."""
    assert isCapability(capability), 'got %s' % capability
    assert ircutils.isChannel(channel), 'got %s' % channel
    return '%s,%s' % (channel, capability)

def isAntiCapability(capability):
    """Returns True if capability is an anticapability; False otherwise."""
    if isChannelCapability(capability):
        (_, capability) = fromChannelCapability(capability)
    return isCapability(capability) and capability[0] == '-'

def makeAntiCapability(capability):
    """Returns the anticapability of a given capability."""
    assert isCapability(capability), 'got %s' % capability
    assert not isAntiCapability(capability), \
           'makeAntiCapability does not work on anticapabilities.  ' \
           'You probably want invertCapability; got %s.' % capability
    if isChannelCapability(capability):
        (channel, capability) = fromChannelCapability(capability)
        return makeChannelCapability(channel, '-' + capability)
    else:
        return '-' + capability

def unAntiCapability(capability):
    """Takes an anticapability and returns the non-anti form."""
    assert isCapability(capability), 'got %s' % capability
    if not isAntiCapability(capability):
        raise ValueError, '%s is not an anti capability' % capability
    if isChannelCapability(capability):
        (channel, capability) = fromChannelCapability(capability)
        return ','.join((channel, capability[1:]))
    else:
        return capability[1:]

def invertCapability(capability):
    """Make a capability into an anticapability and vice versa."""
    assert isCapability(capability), 'got %s' % capability
    if isAntiCapability(capability):
        return unAntiCapability(capability)
    else:
        return makeAntiCapability(capability)

def canonicalCapability(capability):
    if callable(capability):
        capability = capability()
    assert isCapability(capability), 'got %s' % capability
    return capability.lower()

_unwildcard_remover = utils.str.MultipleRemover('!@*?')
def unWildcardHostmask(hostmask):
    return _unwildcard_remover(hostmask)

_invert = invertCapability
class CapabilitySet(set):
    """A subclass of set handling basic capability stuff."""
    def __init__(self, capabilities=()):
        self.__parent = super(CapabilitySet, self)
        self.__parent.__init__()
        for capability in capabilities:
            self.add(capability)

    def add(self, capability):
        """Adds a capability to the set."""
        capability = ircutils.toLower(capability)
        inverted = _invert(capability)
        if self.__parent.__contains__(inverted):
            self.__parent.remove(inverted)
        self.__parent.add(capability)

    def remove(self, capability):
        """Removes a capability from the set."""
        capability = ircutils.toLower(capability)
        self.__parent.remove(capability)

    def __contains__(self, capability):
        capability = ircutils.toLower(capability)
        if self.__parent.__contains__(capability):
            return True
        if self.__parent.__contains__(_invert(capability)):
            return True
        else:
            return False

    def check(self, capability):
        """Returns the appropriate boolean for whether a given capability is
        'allowed' given its (or its anticapability's) presence in the set.
        """
        capability = ircutils.toLower(capability)
        if self.__parent.__contains__(capability):
            return True
        elif self.__parent.__contains__(_invert(capability)):
            return False
        else:
            raise KeyError

    def __repr__(self):
        return '%s([%s])' % (self.__class__.__name__,
                             ', '.join(imap(repr, self)))

antiOwner = makeAntiCapability('owner')
class UserCapabilitySet(CapabilitySet):
    """A subclass of CapabilitySet to handle the owner capability correctly."""
    def __init__(self, *args, **kwargs):
        self.__parent = super(UserCapabilitySet, self)
        self.__parent.__init__(*args, **kwargs)

    def __contains__(self, capability, ignoreOwner=False):
        capability = ircutils.toLower(capability)
        if not ignoreOwner and capability == 'owner' or capability == antiOwner:
            return True
        elif not ignoreOwner and self.__parent.__contains__('owner'):
            return True
        else:
            return self.__parent.__contains__(capability)

    def check(self, capability, ignoreOwner=False):
        """Returns the appropriate boolean for whether a given capability is
        'allowed' given its (or its anticapability's) presence in the set.
        Differs from CapabilitySet in that it handles the 'owner' capability
        appropriately.
        """
        capability = ircutils.toLower(capability)
        if capability == 'owner' or capability == antiOwner:
            if self.__parent.__contains__('owner'):
                return not isAntiCapability(capability)
            else:
                return isAntiCapability(capability)
        elif not ignoreOwner and self.__parent.__contains__('owner'):
            if isAntiCapability(capability):
                return False
            else:
                return True
        else:
            return self.__parent.check(capability)

    def add(self, capability):
        """Adds a capability to the set.  Just make sure it's not -owner."""
        capability = ircutils.toLower(capability)
        assert capability != '-owner', '"-owner" disallowed.'
        self.__parent.add(capability)

class IrcUser(object):
    """This class holds the capabilities and authentications for a user."""
    def __init__(self, ignore=False, password='', name='',
                 capabilities=(), hostmasks=None, nicks=None,
                 secure=False, hashed=False):
        self.id = None
        self.auth = [] # The (time, hostmask) list of auth crap.
        self.name = name # The name of the user.
        self.ignore = ignore # A boolean deciding if the person is ignored.
        self.secure = secure # A boolean describing if hostmasks *must* match.
        self.hashed = hashed # True if the password is hashed on disk.
        self.password = password # password (plaintext? hashed?)
        self.capabilities = UserCapabilitySet()
        for capability in capabilities:
            self.capabilities.add(capability)
        if hostmasks is None:
            self.hostmasks = ircutils.IrcSet() # hostmasks used for recognition
        else:
            self.hostmasks = hostmasks
<<<<<<< HEAD
        if nicks is None:
            self.nicks = {} # {'network1': ['foo', 'bar'], 'network': ['baz']}
        else:
            self.nicks = nicks
=======
        self.gpgkeys = [] # GPG key ids
>>>>>>> 97bffbde

    def __repr__(self):
        return format('%s(id=%s, ignore=%s, password="", name=%q, hashed=%r, '
                      'capabilities=%r, hostmasks=[], secure=%r)\n',
                      self.__class__.__name__, self.id, self.ignore,
                      self.name, self.hashed, self.capabilities, self.secure)

    def __hash__(self):
        return hash(self.id)

    def addCapability(self, capability):
        """Gives the user the given capability."""
        self.capabilities.add(capability)

    def removeCapability(self, capability):
        """Takes from the user the given capability."""
        self.capabilities.remove(capability)

    def _checkCapability(self, capability, ignoreOwner=False):
        """Checks the user for a given capability."""
        if self.ignore:
            if isAntiCapability(capability):
                return True
            else:
                return False
        else:
            return self.capabilities.check(capability, ignoreOwner)

    def setPassword(self, password, hashed=False):
        """Sets the user's password."""
        if hashed or self.hashed:
            self.hashed = True
            self.password = utils.saltHash(password)
        else:
            self.password = password

    def checkPassword(self, password):
        """Checks the user's password."""
        if password is None:
            return False
        if self.hashed:
            (salt, _) = self.password.split('|')
            return (self.password == utils.saltHash(password, salt=salt))
        else:
            return (self.password == password)

    def checkHostmask(self, hostmask, useAuth=True):
        """Checks a given hostmask against the user's hostmasks or current
        authentication.  If useAuth is False, only checks against the user's
        hostmasks.
        """
        if useAuth:
            timeout = conf.supybot.databases.users.timeoutIdentification()
            removals = []
            try:
                for (when, authmask) in self.auth:
                    if timeout and when+timeout < time.time():
                        removals.append((when, authmask))
                    elif hostmask == authmask:
                        return True
            finally:
                while removals:
                    self.auth.remove(removals.pop())
        for pat in self.hostmasks:
            if ircutils.hostmaskPatternEqual(pat, hostmask):
                return pat
        return False

    def addHostmask(self, hostmask):
        """Adds a hostmask to the user's hostmasks."""
        assert ircutils.isUserHostmask(hostmask), 'got %s' % hostmask
        if len(unWildcardHostmask(hostmask)) < 3:
            raise ValueError, \
                  'Hostmask must contain at least 3 non-wildcard characters.'
        self.hostmasks.add(hostmask)

    def removeHostmask(self, hostmask):
        """Removes a hostmask from the user's hostmasks."""
        self.hostmasks.remove(hostmask)

    def checkNick(self, network, nick):
        """Checks a given nick against the user's nicks."""
        return nick in self.nicks[network]

    def addNick(self, network, nick):
        """Adds a nick to the user's registered nicks on the network."""
        global users
        assert isinstance(network, basestring)
        assert ircutils.isNick(nick), 'got %s' % nick
        if users.getUserFromNick(network, nick) is not None:
            raise KeyError
        if network not in self.nicks:
            self.nicks[network] = []
        if nick not in self.nicks[network]:
            self.nicks[network].append(nick)

    def removeNick(self, network, nick):
        """Removes a nick from the user's registered nicks on the network."""
        assert isinstance(network, basestring)
        if nick not in self.nicks[network]:
            raise KeyError
        self.nicks[network].remove(nick)

    def addAuth(self, hostmask):
        """Sets a user's authenticated hostmask.  This times out in 1 hour."""
        if self.checkHostmask(hostmask, useAuth=False) or not self.secure:
            self.auth.append((time.time(), hostmask))
        else:
            raise ValueError, 'secure flag set, unmatched hostmask'

    def clearAuth(self):
        """Unsets a user's authenticated hostmask."""
        for (when, hostmask) in self.auth:
            users.invalidateCache(hostmask=hostmask)
        self.auth = []

    def preserve(self, fd, indent=''):
        def write(s):
            fd.write(indent)
            fd.write(s)
            fd.write(os.linesep)
        write('name %s' % self.name)
        write('ignore %s' % self.ignore)
        write('secure %s' % self.secure)
        write('hashed %s' % self.hashed)
        write('password %s' % self.password)
        for capability in self.capabilities:
            write('capability %s' % capability)
        for hostmask in self.hostmasks:
            write('hostmask %s' % hostmask)
<<<<<<< HEAD
        for network, nicks in self.nicks.items():
            write('nicks %s %s' % (network, ' '.join(nicks)))
=======
        for key in self.gpgkeys:
            write('gpgkey %s' % key)
>>>>>>> 97bffbde
        fd.write(os.linesep)


class IrcChannel(object):
    """This class holds the capabilities, bans, and ignores of a channel."""
    defaultOff = ('op', 'halfop', 'voice', 'protected')
    def __init__(self, bans=None, silences=None, exceptions=None, ignores=None,
                 capabilities=None, lobotomized=False, defaultAllow=True):
        self.defaultAllow = defaultAllow
        self.expiredBans = []
        self.bans = bans or {}
        self.ignores = ignores or {}
        self.silences = silences or []
        self.exceptions = exceptions or []
        self.capabilities = capabilities or CapabilitySet()
        for capability in self.defaultOff:
            if capability not in self.capabilities:
                self.capabilities.add(makeAntiCapability(capability))
        self.lobotomized = lobotomized

    def __repr__(self):
        return '%s(bans=%r, ignores=%r, capabilities=%r, ' \
               'lobotomized=%r, defaultAllow=%s, ' \
               'silences=%r, exceptions=%r)\n' % \
               (self.__class__.__name__, self.bans, self.ignores,
                self.capabilities, self.lobotomized,
                self.defaultAllow, self.silences, self.exceptions)

    def addBan(self, hostmask, expiration=0):
        """Adds a ban to the channel banlist."""
        assert not conf.supybot.protocols.irc.strictRfc() or \
                ircutils.isUserHostmask(hostmask), 'got %s' % hostmask
        self.bans[hostmask] = int(expiration)

    def removeBan(self, hostmask):
        """Removes a ban from the channel banlist."""
        assert not conf.supybot.protocols.irc.strictRfc() or \
                ircutils.isUserHostmask(hostmask), 'got %s' % hostmask
        return self.bans.pop(hostmask)

    def checkBan(self, hostmask):
        """Checks whether a given hostmask is banned by the channel banlist."""
        assert ircutils.isUserHostmask(hostmask), 'got %s' % hostmask
        now = time.time()
        for (pattern, expiration) in self.bans.items():
            if now < expiration or not expiration:
                if ircutils.hostmaskPatternEqual(pattern, hostmask):
                    return True
            else:
                self.expiredBans.append((pattern, expiration))
                del self.bans[pattern]
        return False

    def addIgnore(self, hostmask, expiration=0):
        """Adds an ignore to the channel ignore list."""
        assert ircutils.isUserHostmask(hostmask), 'got %s' % hostmask
        self.ignores[hostmask] = int(expiration)

    def removeIgnore(self, hostmask):
        """Removes an ignore from the channel ignore list."""
        assert ircutils.isUserHostmask(hostmask), 'got %s' % hostmask
        return self.ignores.pop(hostmask)

    def addCapability(self, capability):
        """Adds a capability to the channel's default capabilities."""
        assert isCapability(capability), 'got %s' % capability
        self.capabilities.add(capability)

    def removeCapability(self, capability):
        """Removes a capability from the channel's default capabilities."""
        assert isCapability(capability), 'got %s' % capability
        self.capabilities.remove(capability)

    def setDefaultCapability(self, b):
        """Sets the default capability in the channel."""
        self.defaultAllow = b

    def _checkCapability(self, capability):
        """Checks whether a certain capability is allowed by the channel."""
        assert isCapability(capability), 'got %s' % capability
        if capability in self.capabilities:
            return self.capabilities.check(capability)
        else:
            if isAntiCapability(capability):
                return not self.defaultAllow
            else:
                return self.defaultAllow

    def checkIgnored(self, hostmask):
        """Checks whether a given hostmask is to be ignored by the channel."""
        if self.lobotomized:
            return True
        if world.testing:
            return False
        assert ircutils.isUserHostmask(hostmask), 'got %s' % hostmask
        if self.checkBan(hostmask):
            return True
        now = time.time()
        for (pattern, expiration) in self.ignores.items():
            if now < expiration or not expiration:
                if ircutils.hostmaskPatternEqual(pattern, hostmask):
                    return True
            else:
                del self.ignores[pattern]
                # Later we may wish to keep expiredIgnores, but not now.
        return False

    def preserve(self, fd, indent=''):
        def write(s):
            fd.write(indent)
            fd.write(s)
            fd.write(os.linesep)
        write('lobotomized %s' % self.lobotomized)
        write('defaultAllow %s' % self.defaultAllow)
        for capability in self.capabilities:
            write('capability ' + capability)
        bans = self.bans.items()
        utils.sortBy(operator.itemgetter(1), bans)
        for (ban, expiration) in bans:
            write('ban %s %d' % (ban, expiration))
        ignores = self.ignores.items()
        utils.sortBy(operator.itemgetter(1), ignores)
        for (ignore, expiration) in ignores:
            write('ignore %s %d' % (ignore, expiration))
        fd.write(os.linesep)


class Creator(object):
    def badCommand(self, command, rest, lineno):
        raise ValueError, 'Invalid command on line %s: %s' % (lineno, command)

class IrcUserCreator(Creator):
    u = None
    def __init__(self, users):
        if self.u is None:
            IrcUserCreator.u = IrcUser()
        self.users = users

    def user(self, rest, lineno):
        if self.u.id is not None:
            raise ValueError, 'Unexpected user command on line %s.' % lineno
        self.u.id = int(rest)

    def _checkId(self):
        if self.u.id is None:
            raise ValueError, 'Unexpected user description without user.'

    def name(self, rest, lineno):
        self._checkId()
        self.u.name = rest

    def ignore(self, rest, lineno):
        self._checkId()
        self.u.ignore = bool(eval(rest))

    def secure(self, rest, lineno):
        self._checkId()
        self.u.secure = bool(eval(rest))

    def hashed(self, rest, lineno):
        self._checkId()
        self.u.hashed = bool(eval(rest))

    def password(self, rest, lineno):
        self._checkId()
        self.u.password = rest

    def hostmask(self, rest, lineno):
        self._checkId()
        self.u.hostmasks.add(rest)

    def nicks(self, rest, lineno):
        self._checkId()
        network, nicks = rest.split(' ', 1)
        self.u.nicks[network] = nicks.split(' ')

    def capability(self, rest, lineno):
        self._checkId()
        self.u.capabilities.add(rest)

    def gpgkey(self, rest, lineno):
        self._checkId()
        self.u.gpgkeys.append(rest)

    def finish(self):
        if self.u.name:
            try:
                self.users.setUser(self.u)
            except DuplicateHostmask:
                log.error('Hostmasks for %s collided with another user\'s.  '
                          'Resetting hostmasks for %s.', self.u.name)
                # Some might argue that this is arbitrary, and perhaps it is.
                # But we've got to do *something*, so we'll show some deference
                # to our lower-numbered users.
                self.u.hostmasks.clear()
                self.users.setUser(self.u)
            IrcUserCreator.u = None

class IrcChannelCreator(Creator):
    name = None
    def __init__(self, channels):
        self.c = IrcChannel()
        self.channels = channels
        self.hadChannel = bool(self.name)

    def channel(self, rest, lineno):
        if self.name is not None:
            raise ValueError, 'Unexpected channel command on line %s' % lineno
        IrcChannelCreator.name = rest

    def _checkId(self):
        if self.name is None:
            raise ValueError, 'Unexpected channel description without channel.'

    def lobotomized(self, rest, lineno):
        self._checkId()
        self.c.lobotomized = bool(eval(rest))

    def defaultallow(self, rest, lineno):
        self._checkId()
        self.c.defaultAllow = bool(eval(rest))

    def capability(self, rest, lineno):
        self._checkId()
        self.c.capabilities.add(rest)

    def ban(self, rest, lineno):
        self._checkId()
        (pattern, expiration) = rest.split()
        self.c.bans[pattern] = int(float(expiration))

    def ignore(self, rest, lineno):
        self._checkId()
        (pattern, expiration) = rest.split()
        self.c.ignores[pattern] = int(float(expiration))

    def finish(self):
        if self.hadChannel:
            self.channels.setChannel(self.name, self.c)
            IrcChannelCreator.name = None


class DuplicateHostmask(ValueError):
    pass

class UsersDictionary(utils.IterableMap):
    """A simple serialized-to-file User Database."""
    def __init__(self):
        self.noFlush = False
        self.filename = None
        self.users = {}
        self.nextId = 0
        self._nameCache = utils.structures.CacheDict(1000)
        self._hostmaskCache = utils.structures.CacheDict(1000)

    # This is separate because the Creator has to access our instance.
    def open(self, filename):
        self.filename = filename
        reader = unpreserve.Reader(IrcUserCreator, self)
        try:
            self.noFlush = True
            try:
                reader.readFile(filename)
                self.noFlush = False
                self.flush()
            except EnvironmentError, e:
                log.error('Invalid user dictionary file, resetting to empty.')
                log.error('Exact error: %s', utils.exnToString(e))
            except Exception, e:
                log.exception('Exact error:')
        finally:
            self.noFlush = False

    def reload(self):
        """Reloads the database from its file."""
        self.nextId = 0
        self.users.clear()
        self._nameCache.clear()
        self._hostmaskCache.clear()
        if self.filename is not None:
            try:
                self.open(self.filename)
            except EnvironmentError, e:
                log.warning('UsersDictionary.reload failed: %s', e)
        else:
            log.error('UsersDictionary.reload called with no filename.')

    def flush(self):
        """Flushes the database to its file."""
        if not self.noFlush:
            if self.filename is not None:
                L = self.users.items()
                L.sort()
                fd = utils.file.AtomicFile(self.filename)
                for (id, u) in L:
                    fd.write('user %s' % id)
                    fd.write(os.linesep)
                    u.preserve(fd, indent='  ')
                fd.close()
            else:
                log.error('UsersDictionary.flush called with no filename.')
        else:
            log.debug('Not flushing UsersDictionary because of noFlush.')

    def close(self):
        self.flush()
        if self.flush in world.flushers:
            world.flushers.remove(self.flush)
        self.users.clear()

    def iteritems(self):
        return self.users.iteritems()

    def getUserId(self, s):
        """Returns the user ID of a given name or hostmask."""
        if ircutils.isUserHostmask(s):
            try:
                return self._hostmaskCache[s]
            except KeyError:
                ids = {}
                for (id, user) in self.users.iteritems():
                    x = user.checkHostmask(s)
                    if x:
                        ids[id] = x
                if len(ids) == 1:
                    id = ids.keys()[0]
                    self._hostmaskCache[s] = id
                    try:
                        self._hostmaskCache[id].add(s)
                    except KeyError:
                        self._hostmaskCache[id] = set([s])
                    return id
                elif len(ids) == 0:
                    raise KeyError, s
                else:
                    log.error('Multiple matches found in user database.  '
                              'Removing the offending hostmasks.')
                    for (id, hostmask) in ids.iteritems():
                        log.error('Removing %q from user %s.', hostmask, id)
                        self.users[id].removeHostmask(hostmask)
                    raise DuplicateHostmask, 'Ids %r matched.' % ids
        else: # Not a hostmask, must be a name.
            s = s.lower()
            try:
                return self._nameCache[s]
            except KeyError:
                for (id, user) in self.users.items():
                    if s == user.name.lower():
                        self._nameCache[s] = id
                        self._nameCache[id] = s
                        return id
                else:
                    raise KeyError, s

    def getUser(self, id):
        """Returns a user given its id, name, or hostmask."""
        if not isinstance(id, int):
            # Must be a string.  Get the UserId first.
            id = self.getUserId(id)
        u = self.users[id]
        while isinstance(u, int):
            id = u
            u = self.users[id]
        u.id = id
        return u

    def getUserFromNick(self, network, nick):
        """Return a user given its nick."""
        for user in self.users.values():
            try:
                if nick in user.nicks[network]:
                    return user
            except KeyError:
                pass
        return None

    def hasUser(self, id):
        """Returns the database has a user given its id, name, or hostmask."""
        try:
            self.getUser(id)
            return True
        except KeyError:
            return False

    def numUsers(self):
        return len(self.users)

    def invalidateCache(self, id=None, hostmask=None, name=None):
        if hostmask is not None:
            if hostmask in self._hostmaskCache:
                id = self._hostmaskCache.pop(hostmask)
                self._hostmaskCache[id].remove(hostmask)
                if not self._hostmaskCache[id]:
                    del self._hostmaskCache[id]
        if name is not None:
            del self._nameCache[self._nameCache[id]]
            del self._nameCache[id]
        if id is not None:
            if id in self._nameCache:
                del self._nameCache[self._nameCache[id]]
                del self._nameCache[id]
            if id in self._hostmaskCache:
                for hostmask in self._hostmaskCache[id]:
                    del self._hostmaskCache[hostmask]
                del self._hostmaskCache[id]

    def setUser(self, user, flush=True):
        """Sets a user (given its id) to the IrcUser given it."""
        self.nextId = max(self.nextId, user.id)
        try:
            if self.getUserId(user.name) != user.id:
                raise DuplicateHostmask, hostmask
        except KeyError:
            pass
        for hostmask in user.hostmasks:
            for (i, u) in self.iteritems():
                if i == user.id:
                    continue
                elif u.checkHostmask(hostmask):
                    # We used to remove the hostmask here, but it's not
                    # appropriate for us both to remove the hostmask and to
                    # raise an exception.  So instead, we'll raise an
                    # exception, but be nice and give the offending hostmask
                    # back at the same time.
                    raise DuplicateHostmask, hostmask
                for otherHostmask in u.hostmasks:
                    if ircutils.hostmaskPatternEqual(hostmask, otherHostmask):
                        raise DuplicateHostmask, hostmask
        self.invalidateCache(user.id)
        self.users[user.id] = user
        if flush:
            self.flush()

    def delUser(self, id):
        """Removes a user from the database."""
        del self.users[id]
        if id in self._nameCache:
            del self._nameCache[self._nameCache[id]]
            del self._nameCache[id]
        if id in self._hostmaskCache:
            for hostmask in self._hostmaskCache[id]:
                del self._hostmaskCache[hostmask]
            del self._hostmaskCache[id]
        self.flush()

    def newUser(self):
        """Allocates a new user in the database and returns it and its id."""
        user = IrcUser(hashed=True)
        self.nextId += 1
        id = self.nextId
        self.users[id] = user
        self.flush()
        user.id = id
        return user


class ChannelsDictionary(utils.IterableMap):
    def __init__(self):
        self.noFlush = False
        self.filename = None
        self.channels = ircutils.IrcDict()

    def open(self, filename):
        self.noFlush = True
        try:
            self.filename = filename
            reader = unpreserve.Reader(IrcChannelCreator, self)
            try:
                reader.readFile(filename)
                self.noFlush = False
                self.flush()
            except EnvironmentError, e:
                log.error('Invalid channel database, resetting to empty.')
                log.error('Exact error: %s', utils.exnToString(e))
            except Exception, e:
                log.error('Invalid channel database, resetting to empty.')
                log.exception('Exact error:')
        finally:
            self.noFlush = False

    def flush(self):
        """Flushes the channel database to its file."""
        if not self.noFlush:
            if self.filename is not None:
                fd = utils.file.AtomicFile(self.filename)
                for (channel, c) in self.channels.iteritems():
                    fd.write('channel %s' % channel)
                    fd.write(os.linesep)
                    c.preserve(fd, indent='  ')
                fd.close()
            else:
                log.warning('ChannelsDictionary.flush without self.filename.')
        else:
            log.debug('Not flushing ChannelsDictionary because of noFlush.')

    def close(self):
        self.flush()
        if self.flush in world.flushers:
            world.flushers.remove(self.flush)
        self.channels.clear()

    def reload(self):
        """Reloads the channel database from its file."""
        if self.filename is not None:
            self.channels.clear()
            try:
                self.open(self.filename)
            except EnvironmentError, e:
                log.warning('ChannelsDictionary.reload failed: %s', e)
        else:
            log.warning('ChannelsDictionary.reload without self.filename.')

    def getChannel(self, channel):
        """Returns an IrcChannel object for the given channel."""
        channel = channel.lower()
        if channel in self.channels:
            return self.channels[channel]
        else:
            c = IrcChannel()
            self.channels[channel] = c
            return c

    def setChannel(self, channel, ircChannel):
        """Sets a given channel to the IrcChannel object given."""
        channel = channel.lower()
        self.channels[channel] = ircChannel
        self.flush()

    def iteritems(self):
        return self.channels.iteritems()


class IgnoresDB(object):
    def __init__(self):
        self.filename = None
        self.hostmasks = {}

    def open(self, filename):
        self.filename = filename
        fd = open(self.filename)
        for line in utils.file.nonCommentNonEmptyLines(fd):
            try:
                line = line.rstrip('\r\n')
                L = line.split()
                hostmask = L.pop(0)
                if L:
                    expiration = int(float(L.pop(0)))
                else:
                    expiration = 0
                self.add(hostmask, expiration)
            except Exception, e:
                log.error('Invalid line in ignores database: %q', line)
        fd.close()

    def flush(self):
        if self.filename is not None:
            fd = utils.file.AtomicFile(self.filename)
            now = time.time()
            for (hostmask, expiration) in self.hostmasks.items():
                if now < expiration or not expiration:
                    fd.write('%s %s' % (hostmask, expiration))
                    fd.write(os.linesep)
            fd.close()
        else:
            log.warning('IgnoresDB.flush called without self.filename.')

    def close(self):
        if self.flush in world.flushers:
            world.flushers.remove(self.flush)
        self.flush()
        self.hostmasks.clear()

    def reload(self):
        if self.filename is not None:
            oldhostmasks = self.hostmasks.copy()
            self.hostmasks.clear()
            try:
                self.open(self.filename)
            except EnvironmentError, e:
                log.warning('IgnoresDB.reload failed: %s', e)
                # Let's be somewhat transactional.
                self.hostmasks.update(oldhostmasks)
        else:
            log.warning('IgnoresDB.reload called without self.filename.')

    def checkIgnored(self, prefix):
        now = time.time()
        for (hostmask, expiration) in self.hostmasks.items():
            if expiration and now > expiration:
                del self.hostmasks[hostmask]
            else:
                if ircutils.hostmaskPatternEqual(hostmask, prefix):
                    return True
        return False

    def add(self, hostmask, expiration=0):
        assert ircutils.isUserHostmask(hostmask), 'got %s' % hostmask
        self.hostmasks[hostmask] = expiration

    def remove(self, hostmask):
        del self.hostmasks[hostmask]


confDir = conf.supybot.directories.conf()
try:
    userFile = os.path.join(confDir, conf.supybot.databases.users.filename())
    users = UsersDictionary()
    users.open(userFile)
except EnvironmentError, e:
    log.warning('Couldn\'t open user database: %s', e)

try:
    channelFile = os.path.join(confDir,
                               conf.supybot.databases.channels.filename())
    channels = ChannelsDictionary()
    channels.open(channelFile)
except EnvironmentError, e:
    log.warning('Couldn\'t open channel database: %s', e)

try:
    ignoreFile = os.path.join(confDir,
                              conf.supybot.databases.ignores.filename())
    ignores = IgnoresDB()
    ignores.open(ignoreFile)
except EnvironmentError, e:
    log.warning('Couldn\'t open ignore database: %s', e)


world.flushers.append(users.flush)
world.flushers.append(ignores.flush)
world.flushers.append(channels.flush)


###
# Useful functions for checking credentials.
###
def checkIgnored(hostmask, recipient='', users=users, channels=channels):
    """checkIgnored(hostmask, recipient='') -> True/False

    Checks if the user is ignored by the recipient of the message.
    """
    try:
        id = users.getUserId(hostmask)
        user = users.getUser(id)
        if user._checkCapability('owner'):
            # Owners shouldn't ever be ignored.
            return False
        elif user.ignore:
            log.debug('Ignoring %s due to their IrcUser ignore flag.', hostmask)
            return True
    except KeyError:
        # If there's no user...
        if conf.supybot.defaultIgnore():
            log.debug('Ignoring %s due to conf.supybot.defaultIgnore',
                     hostmask)
            return True
    if ignores.checkIgnored(hostmask):
        log.debug('Ignoring %s due to ignore database.', hostmask)
        return True
    if ircutils.isChannel(recipient):
        channel = channels.getChannel(recipient)
        if channel.checkIgnored(hostmask):
            log.debug('Ignoring %s due to the channel ignores.', hostmask)
            return True
    return False

def _x(capability, ret):
    if isAntiCapability(capability):
        return not ret
    else:
        return ret

def _checkCapabilityForUnknownUser(capability, users=users, channels=channels):
    if isChannelCapability(capability):
        (channel, capability) = fromChannelCapability(capability)
        try:
            c = channels.getChannel(channel)
            if capability in c.capabilities:
                return c._checkCapability(capability)
            else:
                return _x(capability, c.defaultAllow)
        except KeyError:
            pass
    defaultCapabilities = conf.supybot.capabilities()
    if capability in defaultCapabilities:
        return defaultCapabilities.check(capability)
    else:
        return _x(capability, conf.supybot.capabilities.default())

def checkCapability(hostmask, capability, users=users, channels=channels,
                    ignoreOwner=False):
    """Checks that the user specified by name/hostmask has the capability given.
    """
    if world.testing and (not isinstance(hostmask, str) or
            '@' not in hostmask or
            '__no_testcap__' not in hostmask.split('@')[1]):
        return _x(capability, True)
    try:
        u = users.getUser(hostmask)
        if u.secure and not u.checkHostmask(hostmask, useAuth=False):
            raise KeyError
    except KeyError:
        # Raised when no hostmasks match.
        return _checkCapabilityForUnknownUser(capability, users=users,
                                              channels=channels)
    except ValueError, e:
        # Raised when multiple hostmasks match.
        log.warning('%s: %s', hostmask, e)
        return _checkCapabilityForUnknownUser(capability, users=users,
                                              channels=channels)
    if capability in u.capabilities:
        return u._checkCapability(capability, ignoreOwner)
    else:
        if isChannelCapability(capability):
            (channel, capability) = fromChannelCapability(capability)
            try:
                chanop = makeChannelCapability(channel, 'op')
                if u._checkCapability(chanop):
                    return _x(capability, True)
            except KeyError:
                pass
            c = channels.getChannel(channel)
            if capability in c.capabilities:
                return c._checkCapability(capability)
            else:
                return _x(capability, c.defaultAllow)
        defaultCapabilities = conf.supybot.capabilities()
        if capability in defaultCapabilities:
            return defaultCapabilities.check(capability)
        else:
            return _x(capability, conf.supybot.capabilities.default())


def checkCapabilities(hostmask, capabilities, requireAll=False):
    """Checks that a user has capabilities in a list.

    requireAll is True if *all* capabilities in the list must be had, False if
    *any* of the capabilities in the list must be had.
    """
    for capability in capabilities:
        if requireAll:
            if not checkCapability(hostmask, capability):
                return False
        else:
            if checkCapability(hostmask, capability):
                return True
    return requireAll

###
# supybot.capabilities
###

class DefaultCapabilities(registry.SpaceSeparatedListOfStrings):
    List = CapabilitySet
    # We use a keyword argument trick here to prevent eval'ing of code that
    # changes allowDefaultOwner from affecting this.  It's not perfect, but
    # it's still an improvement, raising the bar for potential crackers.
    def setValue(self, v, allowDefaultOwner=conf.allowDefaultOwner):
        registry.SpaceSeparatedListOfStrings.setValue(self, v)
        if '-owner' not in self.value and not allowDefaultOwner:
            print '*** You must run supybot with the --allow-default-owner'
            print '*** option in order to allow a default capability of owner.'
            print '*** Don\'t do that, it\'s dumb.'
            self.value.add('-owner')

conf.registerGlobalValue(conf.supybot, 'capabilities',
    DefaultCapabilities(['-owner', '-admin', '-trusted'], """These are the
    capabilities that are given to everyone by default.  If they are normal
    capabilities, then the user will have to have the appropriate
    anti-capability if you want to override these capabilities; if they are
    anti-capabilities, then the user will have to have the actual capability
    to override these capabilities.  See docs/CAPABILITIES if you don't
    understand why these default to what they do."""))

conf.registerGlobalValue(conf.supybot.capabilities, 'default',
    registry.Boolean(True, """Determines whether the bot by default will allow
    users to have a capability.  If this is disabled, a user must explicitly
    have the capability for whatever command they wish to run."""))
conf.registerGlobalValue(conf.supybot.capabilities, 'private',
    registry.SpaceSeparatedListOfStrings([], """Determines what capabilities
    the bot will never tell to a non-admin whether or not a user has them."""))


# vim:set shiftwidth=4 softtabstop=4 expandtab textwidth=79:<|MERGE_RESOLUTION|>--- conflicted
+++ resolved
@@ -221,14 +221,11 @@
             self.hostmasks = ircutils.IrcSet() # hostmasks used for recognition
         else:
             self.hostmasks = hostmasks
-<<<<<<< HEAD
         if nicks is None:
             self.nicks = {} # {'network1': ['foo', 'bar'], 'network': ['baz']}
         else:
             self.nicks = nicks
-=======
         self.gpgkeys = [] # GPG key ids
->>>>>>> 97bffbde
 
     def __repr__(self):
         return format('%s(id=%s, ignore=%s, password="", name=%q, hashed=%r, '
@@ -359,13 +356,10 @@
             write('capability %s' % capability)
         for hostmask in self.hostmasks:
             write('hostmask %s' % hostmask)
-<<<<<<< HEAD
         for network, nicks in self.nicks.items():
             write('nicks %s %s' % (network, ' '.join(nicks)))
-=======
         for key in self.gpgkeys:
             write('gpgkey %s' % key)
->>>>>>> 97bffbde
         fd.write(os.linesep)
 
 
