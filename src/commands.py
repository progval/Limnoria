###
# Copyright (c) 2002-2005, Jeremiah Fincher
# Copyright (c) 2009-2010,2015, James McCoy
# All rights reserved.
#
# Redistribution and use in source and binary forms, with or without
# modification, are permitted provided that the following conditions are met:
#
#   * Redistributions of source code must retain the above copyright notice,
#     this list of conditions, and the following disclaimer.
#   * Redistributions in binary form must reproduce the above copyright notice,
#     this list of conditions, and the following disclaimer in the
#     documentation and/or other materials provided with the distribution.
#   * Neither the name of the author of this software nor the name of
#     contributors to this software may be used to endorse or promote products
#     derived from this software without specific prior written consent.
#
# THIS SOFTWARE IS PROVIDED BY THE COPYRIGHT HOLDERS AND CONTRIBUTORS "AS IS"
# AND ANY EXPRESS OR IMPLIED WARRANTIES, INCLUDING, BUT NOT LIMITED TO, THE
# IMPLIED WARRANTIES OF MERCHANTABILITY AND FITNESS FOR A PARTICULAR PURPOSE
# ARE DISCLAIMED.  IN NO EVENT SHALL THE COPYRIGHT OWNER OR CONTRIBUTORS BE
# LIABLE FOR ANY DIRECT, INDIRECT, INCIDENTAL, SPECIAL, EXEMPLARY, OR
# CONSEQUENTIAL DAMAGES (INCLUDING, BUT NOT LIMITED TO, PROCUREMENT OF
# SUBSTITUTE GOODS OR SERVICES; LOSS OF USE, DATA, OR PROFITS; OR BUSINESS
# INTERRUPTION) HOWEVER CAUSED AND ON ANY THEORY OF LIABILITY, WHETHER IN
# CONTRACT, STRICT LIABILITY, OR TORT (INCLUDING NEGLIGENCE OR OTHERWISE)
# ARISING IN ANY WAY OUT OF THE USE OF THIS SOFTWARE, EVEN IF ADVISED OF THE
# POSSIBILITY OF SUCH DAMAGE.
###

"""
Includes wrappers for commands.
"""

import time
import Queue
import getopt
import inspect
import threading
import multiprocessing #python2.6 or later!

try:
    import resource
except ImportError: # Windows!
    resource = None

from . import callbacks, conf, ircdb, ircmsgs, ircutils, log, utils, world
from .i18n import PluginInternationalization, internationalizeDocstring
_ = PluginInternationalization()

###
# Non-arg wrappers -- these just change the behavior of a command without
# changing the arguments given to it.
###

# Thread has to be a non-arg wrapper because by the time we're parsing and
# validating arguments, we're inside the function we'd want to thread.
def thread(f):
    """Makes sure a command spawns a thread when called."""
    def newf(self, irc, msg, args, *L, **kwargs):
        if world.isMainThread():
            targetArgs = (self.callingCommand, irc, msg, args) + tuple(L)
            t = callbacks.CommandThread(target=self._callCommand,
                                        args=targetArgs, kwargs=kwargs)
            t.start()
        else:
            f(self, irc, msg, args, *L, **kwargs)
    return utils.python.changeFunctionName(newf, f.__name__, f.__doc__)

class ProcessTimeoutError(Exception):
    """Gets raised when a process is killed due to timeout."""
    pass

def process(f, *args, **kwargs):
    """Runs a function <f> in a subprocess.
    
    Several extra keyword arguments can be supplied. 
    <pn>, the pluginname, and <cn>, the command name, are strings used to
    create the process name, for identification purposes.
    <timeout>, if supplied, limits the length of execution of target 
    function to <timeout> seconds."""
    timeout = kwargs.pop('timeout', None)
    heap_size = kwargs.pop('heap_size', None)
    if resource and heap_size is None:
        heap_size = resource.RLIM_INFINITY

    if world.disableMultiprocessing:
        pn = kwargs.pop('pn', 'Unknown')
        cn = kwargs.pop('cn', 'unknown')
        try:
            return f(*args, **kwargs)
        except Exception as e:
            raise e
    
    try:
        q = multiprocessing.Queue()
    except OSError:
        log.error('Using multiprocessing.Queue raised an OSError.\n'
                'This is probably caused by your system denying semaphore\n'
                'usage. You should run these two commands:\n'
                '\tsudo rmdir /dev/shm\n'
                '\tsudo ln -Tsf /{run,dev}/shm\n'
                '(See https://github.com/travis-ci/travis-core/issues/187\n'
                'for more information about this bug.)\n')
        raise
    def newf(f, q, *args, **kwargs):
        if resource:
            rsrc = resource.RLIMIT_DATA
            resource.setrlimit(rsrc, (heap_size, heap_size))
        try:
            r = f(*args, **kwargs)
            q.put(r)
        except Exception as e:
            q.put(e)
    targetArgs = (f, q,) + args
    p = callbacks.CommandProcess(target=newf,
                                args=targetArgs, kwargs=kwargs)
    p.start()
    p.join(timeout)
    if p.is_alive():
        p.terminate()
        q.close()
        raise ProcessTimeoutError("%s aborted due to timeout." % (p.name,))
    try:
        v = q.get(block=False)
    except Queue.Empty:
        return None
    finally:
        q.close()
    if isinstance(v, Exception):
        raise v
    else:
        return v

def regexp_wrapper(s, reobj, timeout, plugin_name, fcn_name):
    '''A convenient wrapper to stuff regexp search queries through a subprocess.
    
    This is used because specially-crafted regexps can use exponential time
    and hang the bot.'''
    def re_bool(s, reobj):
        """Since we can't enqueue match objects into the multiprocessing queue,
        we'll just wrap the function to return bools."""
        if reobj.search(s) is not None:
            return True
        else:
            return False
    try:
        v = process(re_bool, s, reobj, timeout=timeout, pn=plugin_name, cn=fcn_name)
        return v
    except ProcessTimeoutError:
        return False

class UrlSnarfThread(world.SupyThread):
    def __init__(self, *args, **kwargs):
        assert 'url' in kwargs
        kwargs['name'] = 'Thread #%s (for snarfing %s)' % \
                         (world.threadsSpawned, kwargs.pop('url'))
        super(UrlSnarfThread, self).__init__(*args, **kwargs)
        self.setDaemon(True)

    def run(self):
        try:
            super(UrlSnarfThread, self).run()
        except utils.web.Error as e:
            log.debug('Exception in urlSnarfer: %s', utils.exnToString(e))

class SnarfQueue(ircutils.FloodQueue):
    timeout = conf.supybot.snarfThrottle
    def key(self, channel):
        return channel

_snarfed = SnarfQueue()

class SnarfIrc(object):
    def __init__(self, irc, channel, url):
        self.irc = irc
        self.url = url
        self.channel = channel

    def __getattr__(self, attr):
        return getattr(self.irc, attr)

    def reply(self, *args, **kwargs):
        _snarfed.enqueue(self.channel, self.url)
        return self.irc.reply(*args, **kwargs)

# This lock is used to serialize the calls to snarfers, so
# earlier snarfers are guaranteed to beat out later snarfers.
_snarfLock = threading.Lock()
def urlSnarfer(f):
    """Protects the snarfer from loops (with other bots) and whatnot."""
    def newf(self, irc, msg, match, *L, **kwargs):
        url = match.group(0)
        channel = msg.args[0]
        if not irc.isChannel(channel) or (ircmsgs.isCtcp(msg) and not
                                          ircmsgs.isAction(msg)):
            return
        if ircdb.channels.getChannel(channel).lobotomized:
            self.log.debug('Not snarfing in %s: lobotomized.', channel)
            return
        if _snarfed.has(channel, url):
            self.log.info('Throttling snarf of %s in %s.', url, channel)
            return
        irc = SnarfIrc(irc, channel, url)
        def doSnarf():
            _snarfLock.acquire()
            try:
                # This has to be *after* we've acquired the lock so we can be
                # sure that all previous urlSnarfers have already run to
                # completion.
                if msg.repliedTo:
                    self.log.debug('Not snarfing, msg is already repliedTo.')
                    return
                f(self, irc, msg, match, *L, **kwargs)
            finally:
                _snarfLock.release()
        if threading.currentThread() is not world.mainThread:
            doSnarf()
        else:
            L = list(L)
            t = UrlSnarfThread(target=doSnarf, url=url)
            t.start()
    newf = utils.python.changeFunctionName(newf, f.__name__, f.__doc__)
    return newf


###
# Converters, which take irc, msg, args, and a state object, and build up the
# validated and converted args for the method in state.args.
###

# This is just so we can centralize this, since it may change.
def _int(s):
    base = 10
    if s.startswith('0x'):
        base = 16
        s = s[2:]
    elif s.startswith('0b'):
        base = 2
        s = s[2:]
    elif s.startswith('0') and len(s) > 1:
        base = 8
        s = s[1:]
    try:
        return int(s, base)
    except ValueError:
        if base == 10 and '.' not in s:
            try:
                return int(float(s))
            except OverflowError:
                raise ValueError('I don\'t understand numbers that large.')
        else:
            raise

def getInt(irc, msg, args, state, type=_('integer'), p=None):
    try:
        i = _int(args[0])
        if p is not None:
            if not p(i):
                state.errorInvalid(type, args[0])
        state.args.append(i)
        del args[0]
    except ValueError:
        state.errorInvalid(type, args[0])

def getNonInt(irc, msg, args, state, type=_('non-integer value')):
    try:
        i = _int(args[0])
        state.errorInvalid(type, args[0])
    except ValueError:
        state.args.append(args.pop(0))

def getLong(irc, msg, args, state, type='long'):
    getInt(irc, msg, args, state, type)
    state.args[-1] = long(state.args[-1])

def getFloat(irc, msg, args, state, type=_('floating point number')):
    try:
        state.args.append(float(args[0]))
        del args[0]
    except ValueError:
        state.errorInvalid(type, args[0])

def getPositiveInt(irc, msg, args, state, *L):
    getInt(irc, msg, args, state,
           p=lambda i: i>0, type=_('positive integer'), *L)

def getNonNegativeInt(irc, msg, args, state, *L):
    getInt(irc, msg, args, state,
            p=lambda i: i>=0, type=_('non-negative integer'), *L)

def getIndex(irc, msg, args, state):
    getInt(irc, msg, args, state, type=_('index'))
    if state.args[-1] > 0:
        state.args[-1] -= 1

def getId(irc, msg, args, state, kind=None):
    type = 'id'
    if kind is not None and not kind.endswith('id'):
        type = kind + ' id'
    original = args[0]
    try:
        args[0] = args[0].lstrip('#')
        getInt(irc, msg, args, state, type=type)
    except Exception as e:
        args[0] = original
        raise

def getExpiry(irc, msg, args, state):
    now = int(time.time())
    try:
        expires = _int(args[0])
        if expires:
            expires += now
        state.args.append(expires)
        del args[0]
    except ValueError:
        state.errorInvalid(_('number of seconds'), args[0])

def getBoolean(irc, msg, args, state):
    try:
        state.args.append(utils.str.toBool(args[0]))
        del args[0]
    except ValueError:
        state.errorInvalid(_('boolean'), args[0])

def getNetworkIrc(irc, msg, args, state, errorIfNoMatch=False):
    if args:
        for otherIrc in world.ircs:
            if otherIrc.network.lower() == args[0].lower():
                state.args.append(otherIrc)
                del args[0]
                return
    if errorIfNoMatch:
        raise callbacks.ArgumentError
    else:
        state.args.append(irc)

def getHaveVoice(irc, msg, args, state, action=_('do that')):
    getChannel(irc, msg, args, state)
    if state.channel not in irc.state.channels:
        state.error(_('I\'m not even in %s.') % state.channel, Raise=True)
    if not irc.state.channels[state.channel].isVoice(irc.nick):
        state.error(_('I need to be voiced to %s.') % action, Raise=True)

def getHaveVoicePlus(irc, msg, args, state, action=_('do that')):
    getChannel(irc, msg, args, state)
    if state.channel not in irc.state.channels:
        state.error(_('I\'m not even in %s.') % state.channel, Raise=True)
    if not irc.state.channels[state.channel].isVoicePlus(irc.nick):
        # isOp includes owners and protected users
        state.error(_('I need to be at least voiced to %s.') % action,
                Raise=True)

def getHaveHalfop(irc, msg, args, state, action=_('do that')):
    getChannel(irc, msg, args, state)
    if state.channel not in irc.state.channels:
        state.error(_('I\'m not even in %s.') % state.channel, Raise=True)
    if not irc.state.channels[state.channel].isHalfop(irc.nick):
        state.error(_('I need to be halfopped to %s.') % action, Raise=True)

def getHaveHalfopPlus(irc, msg, args, state, action=_('do that')):
    getChannel(irc, msg, args, state)
    if state.channel not in irc.state.channels:
        state.error(_('I\'m not even in %s.') % state.channel, Raise=True)
    if not irc.state.channels[state.channel].isHalfopPlus(irc.nick):
        # isOp includes owners and protected users
        state.error(_('I need to be at least halfopped to %s.') % action,
                Raise=True)

def getHaveOp(irc, msg, args, state, action=_('do that')):
    getChannel(irc, msg, args, state)
    if state.channel not in irc.state.channels:
        state.error(_('I\'m not even in %s.') % state.channel, Raise=True)
    if not irc.state.channels[state.channel].isOp(irc.nick):
        state.error(_('I need to be opped to %s.') % action, Raise=True)

def validChannel(irc, msg, args, state):
    if irc.isChannel(args[0]):
        state.args.append(args.pop(0))
    else:
        state.errorInvalid(_('channel'), args[0])

def getHostmask(irc, msg, args, state):
    if ircutils.isUserHostmask(args[0]) or \
            (not conf.supybot.protocols.irc.strictRfc() and
                    args[0].startswith('$')):
        state.args.append(args.pop(0))
    else:
        try:
            hostmask = irc.state.nickToHostmask(args[0])
            state.args.append(hostmask)
            del args[0]
        except KeyError:
            state.errorInvalid(_('nick or hostmask'), args[0])

def getBanmask(irc, msg, args, state):
    getHostmask(irc, msg, args, state)
    getChannel(irc, msg, args, state)
    channel = state.channel
    banmaskstyle = conf.supybot.protocols.irc.banmask
    state.args[-1] = banmaskstyle.makeBanmask(state.args[-1])

def getUser(irc, msg, args, state):
    try:
        state.args.append(ircdb.users.getUser(msg.prefix))
    except KeyError:
        state.errorNotRegistered(Raise=True)

def getOtherUser(irc, msg, args, state):
    # Although ircdb.users.getUser could accept a hostmask, we're explicitly
    # excluding that from our interface with this check
    if ircutils.isUserHostmask(args[0]):
        state.errorNoUser(args[0])
    try:
        state.args.append(ircdb.users.getUser(args[0]))
        del args[0]
    except KeyError:
        try:
            getHostmask(irc, msg, [args[0]], state)
            hostmask = state.args.pop()
            state.args.append(ircdb.users.getUser(hostmask))
            del args[0]
        except (KeyError, callbacks.Error):
            state.errorNoUser(name=args[0])

def _getRe(f):
    def get(irc, msg, args, state, convert=True):
        original = args[:]
        s = args.pop(0)
        def isRe(s):
            try:
                foo = f(s)
                return True
            except ValueError:
                return False
        try:
            while len(s) < 512 and not isRe(s):
                s += ' ' + args.pop(0)
            if len(s) < 512:
                if convert:
                    state.args.append(f(s))
                else:
                    state.args.append(s)
            else:
<<<<<<< HEAD
                state.errorInvalid(_('regular expression'), s)
        except IndexError:
=======
                raise ValueError
        except (ValueError, IndexError):
>>>>>>> 159c1e7c
            args[:] = original
            state.errorInvalid(_('regular expression'), s)
    return get

getMatcher = _getRe(utils.str.perlReToPythonRe)
getReplacer = _getRe(utils.str.perlReToReplacer)

def getNick(irc, msg, args, state):
    if ircutils.isNick(args[0], conf.supybot.protocols.irc.strictRfc()):
        if 'nicklen' in irc.state.supported:
            if len(args[0]) > irc.state.supported['nicklen']:
                state.errorInvalid(_('nick'), args[0],
                                 _('That nick is too long for this server.'))
        state.args.append(args.pop(0))
    else:
        state.errorInvalid(_('nick'), args[0])

def getSeenNick(irc, msg, args, state, errmsg=None):
    try:
        foo = irc.state.nickToHostmask(args[0])
        state.args.append(args.pop(0))
    except KeyError:
        if errmsg is None:
            errmsg = _('I haven\'t seen %s.') % args[0]
        state.error(errmsg, Raise=True)

def getChannel(irc, msg, args, state):
    if state.channel:
        return
    if args and irc.isChannel(args[0]):
        channel = args.pop(0)
    elif irc.isChannel(msg.args[0]):
        channel = msg.args[0]
    else:
        state.log.debug('Raising ArgumentError because there is no channel.')
        raise callbacks.ArgumentError
    state.channel = channel
    state.args.append(channel)

def getChannelDb(irc, msg, args, state, **kwargs):
    channelSpecific = conf.supybot.databases.plugins.channelSpecific
    try:
        getChannel(irc, msg, args, state, **kwargs)
        channel = channelSpecific.getChannelLink(state.channel)
        state.channel = channel
        state.args[-1] = channel
    except (callbacks.ArgumentError, IndexError):
        if channelSpecific():
            raise
        channel = channelSpecific.link()
        if not conf.get(channelSpecific.link.allow, channel):
            log.warning('channelSpecific.link is globally set to %s, but '
                        '%s disallowed linking to its db.', channel, channel)
            raise
        else:
            channel = channelSpecific.getChannelLink(channel)
            state.channel = channel
            state.args.append(channel)

def inChannel(irc, msg, args, state):
    getChannel(irc, msg, args, state)
    if state.channel not in irc.state.channels:
        state.error(_('I\'m not in %s.') % state.channel, Raise=True)

def onlyInChannel(irc, msg, args, state):
    if not (irc.isChannel(msg.args[0]) and msg.args[0] in irc.state.channels):
        state.error(_('This command may only be given in a channel that I am '
                    'in.'), Raise=True)
    else:
        state.channel = msg.args[0]
        state.args.append(state.channel)

def callerInGivenChannel(irc, msg, args, state):
    channel = args[0]
    if irc.isChannel(channel):
        if channel in irc.state.channels:
            if msg.nick in irc.state.channels[channel].users:
                state.args.append(args.pop(0))
            else:
                state.error(_('You must be in %s.') % channel, Raise=True)
        else:
            state.error(_('I\'m not in %s.') % channel, Raise=True)
    else:
        state.errorInvalid(_('channel'), args[0])

def nickInChannel(irc, msg, args, state):
    originalArgs = state.args[:]
    inChannel(irc, msg, args, state)
    state.args = originalArgs
    if args[0] not in irc.state.channels[state.channel].users:
        state.error(_('%s is not in %s.') % (args[0], state.channel), Raise=True)
    state.args.append(args.pop(0))

def getChannelOrNone(irc, msg, args, state):
    try:
        getChannel(irc, msg, args, state)
    except callbacks.ArgumentError:
        state.args.append(None)

def getChannelOrGlobal(irc, msg, args, state):
    if args and args[0] == 'global':
        channel = args.pop(0)
        channel = 'global'
    elif args and irc.isChannel(args[0]):
        channel = args.pop(0)
        state.channel = channel
    elif irc.isChannel(msg.args[0]):
        channel = msg.args[0]
        state.channel = channel
    else:
        state.log.debug('Raising ArgumentError because there is no channel.')
        raise callbacks.ArgumentError
    state.args.append(channel)

def checkChannelCapability(irc, msg, args, state, cap):
    getChannel(irc, msg, args, state)
    cap = ircdb.canonicalCapability(cap)
    cap = ircdb.makeChannelCapability(state.channel, cap)
    if not ircdb.checkCapability(msg.prefix, cap):
        state.errorNoCapability(cap, Raise=True)

def getOp(irc, msg, args, state):
    checkChannelCapability(irc, msg, args, state, 'op')

def getHalfop(irc, msg, args, state):
    checkChannelCapability(irc, msg, args, state, 'halfop')

def getVoice(irc, msg, args, state):
    checkChannelCapability(irc, msg, args, state, 'voice')

def getLowered(irc, msg, args, state):
    state.args.append(ircutils.toLower(args.pop(0)))

def getSomething(irc, msg, args, state, errorMsg=None, p=None):
    if p is None:
        p = lambda _: True
    if not args[0] or not p(args[0]):
        if errorMsg is None:
            errorMsg = _('You must not give the empty string as an argument.')
        state.error(errorMsg, Raise=True)
    else:
        state.args.append(args.pop(0))

def getSomethingNoSpaces(irc, msg, args, state, *L):
    def p(s):
        return len(s.split(None, 1)) == 1
    L = L or [_('You must not give a string containing spaces as an argument.')]
    getSomething(irc, msg, args, state, p=p, *L)

def private(irc, msg, args, state):
    if irc.isChannel(msg.args[0]):
        state.errorRequiresPrivacy(Raise=True)

def public(irc, msg, args, state, errmsg=None):
    if not irc.isChannel(msg.args[0]):
        if errmsg is None:
            errmsg = _('This message must be sent in a channel.')
        state.error(errmsg, Raise=True)

def checkCapability(irc, msg, args, state, cap):
    cap = ircdb.canonicalCapability(cap)
    if not ircdb.checkCapability(msg.prefix, cap):
        state.errorNoCapability(cap, Raise=True)

def checkCapabilityButIgnoreOwner(irc, msg, args, state, cap):
    cap = ircdb.canonicalCapability(cap)
    if not ircdb.checkCapability(msg.prefix, cap, ignoreOwner=True):
        state.errorNoCapability(cap, Raise=True)

def owner(irc, msg, args, state):
    checkCapability(irc, msg, args, state, 'owner')

def admin(irc, msg, args, state):
    checkCapability(irc, msg, args, state, 'admin')

def anything(irc, msg, args, state):
    state.args.append(args.pop(0))

def getGlob(irc, msg, args, state):
    glob = args.pop(0)
    if '*' not in glob and '?' not in glob:
        glob = '*%s*' % glob
    state.args.append(glob)

def getUrl(irc, msg, args, state):
    if utils.web.urlRe.match(args[0]):
        state.args.append(args.pop(0))
    else:
        state.errorInvalid(_('url'), args[0])

def getEmail(irc, msg, args, state):
    if utils.net.emailRe.match(args[0]):
        state.args.append(args.pop(0))
    else:
        state.errorInvalid(_('email'), args[0])

def getHttpUrl(irc, msg, args, state):
    if utils.web.httpUrlRe.match(args[0]):
        state.args.append(args.pop(0))
    elif utils.web.httpUrlRe.match('http://' + args[0]):
        state.args.append('http://' + args.pop(0))
    else:
        state.errorInvalid(_('http url'), args[0])

def getNow(irc, msg, args, state):
    state.args.append(int(time.time()))

def getCommandName(irc, msg, args, state):
    if ' ' in args[0]:
        state.errorInvalid(_('command name'), args[0])
    else:
        state.args.append(callbacks.canonicalName(args.pop(0)))

def getIp(irc, msg, args, state):
    if utils.net.isIP(args[0]):
        state.args.append(args.pop(0))
    else:
        state.errorInvalid(_('ip'), args[0])

def getLetter(irc, msg, args, state):
    if len(args[0]) == 1:
        state.args.append(args.pop(0))
    else:
        state.errorInvalid(_('letter'), args[0])

def getMatch(irc, msg, args, state, regexp, errmsg):
    m = regexp.search(args[0])
    if m is not None:
        state.args.append(m)
        del args[0]
    else:
        state.error(errmsg, Raise=True)

def getLiteral(irc, msg, args, state, literals, errmsg=None):
    # ??? Should we allow abbreviations?
    if isinstance(literals, basestring):
        literals = (literals,)
    abbrevs = utils.abbrev(literals)
    if args[0] in abbrevs:
        state.args.append(abbrevs[args.pop(0)])
    elif errmsg is not None:
        state.error(errmsg, Raise=True)
    else:
        raise callbacks.ArgumentError

def getTo(irc, msg, args, state):
    if args[0].lower() == 'to':
        args.pop(0)

def getPlugin(irc, msg, args, state, require=True):
    cb = irc.getCallback(args[0])
    if cb is not None:
        state.args.append(cb)
        del args[0]
    elif require:
        state.errorInvalid(_('plugin'), args[0])
    else:
        state.args.append(None)

def getIrcColor(irc, msg, args, state):
    if args[0] in ircutils.mircColors:
        state.args.append(ircutils.mircColors[args.pop(0)])
    else:
        state.errorInvalid(_('irc color'))

def getText(irc, msg, args, state):
    if args:
        state.args.append(' '.join(args))
        args[:] = []
    else:
        raise IndexError

wrappers = ircutils.IrcDict({
    'admin': admin,
    'anything': anything,
    'banmask': getBanmask,
    'boolean': getBoolean,
    'callerInGivenChannel': callerInGivenChannel,
    'isGranted': getHaveHalfopPlus, # Backward compatibility
    'capability': getSomethingNoSpaces,
    'channel': getChannel,
    'channelOrGlobal': getChannelOrGlobal,
    'channelDb': getChannelDb,
    'checkCapability': checkCapability,
    'checkCapabilityButIgnoreOwner': checkCapabilityButIgnoreOwner,
    'checkChannelCapability': checkChannelCapability,
    'color': getIrcColor,
    'commandName': getCommandName,
    'email': getEmail,
    'expiry': getExpiry,
    'filename': getSomething, # XXX Check for validity.
    'float': getFloat,
    'glob': getGlob,
    'halfop': getHalfop,
    'haveHalfop': getHaveHalfop,
    'haveHalfop+': getHaveHalfopPlus,
    'haveOp': getHaveOp,
    'haveOp+': getHaveOp, # We don't handle modes greater than op.
    'haveVoice': getHaveVoice,
    'haveVoice+': getHaveVoicePlus,
    'hostmask': getHostmask,
    'httpUrl': getHttpUrl,
    'id': getId,
    'inChannel': inChannel,
    'index': getIndex,
    'int': getInt,
    'ip': getIp,
    'letter': getLetter,
    'literal': getLiteral,
    'long': getLong,
    'lowered': getLowered,
    'matches': getMatch,
    'networkIrc': getNetworkIrc,
    'nick': getNick,
    'nickInChannel': nickInChannel,
    'nonInt': getNonInt,
    'nonNegativeInt': getNonNegativeInt,
    'now': getNow,
    'onlyInChannel': onlyInChannel,
    'op': getOp,
    'otherUser': getOtherUser,
    'owner': owner,
    'plugin': getPlugin,
    'positiveInt': getPositiveInt,
    'private': private,
    'public': public,
    'regexpMatcher': getMatcher,
    'regexpReplacer': getReplacer,
    'seenNick': getSeenNick,
    'something': getSomething,
    'somethingWithoutSpaces': getSomethingNoSpaces,
    'text': getText,
    'to': getTo,
    'url': getUrl,
    'user': getUser,
    'validChannel': validChannel,
    'voice': getVoice,
})

def addConverter(name, wrapper):
    wrappers[name] = wrapper

class UnknownConverter(KeyError):
    pass

def getConverter(name):
    try:
        return wrappers[name]
    except KeyError as e:
        raise UnknownConverter(str(e))

def callConverter(name, irc, msg, args, state, *L):
    getConverter(name)(irc, msg, args, state, *L)

###
# Contexts.  These determine what the nature of conversions is; whether they're
# defaulted, or many of them are allowed, etc.  Contexts should be reusable;
# i.e., they should not maintain state between calls.
###
def contextify(spec):
    if not isinstance(spec, context):
        spec = context(spec)
    return spec

def setDefault(state, default):
    if callable(default):
        state.args.append(default())
    else:
        state.args.append(default)

class context(object):
    def __init__(self, spec):
        self.args = ()
        self.spec = spec # for repr
        if isinstance(spec, tuple):
            assert spec, 'tuple spec must not be empty.'
            self.args = spec[1:]
            self.converter = getConverter(spec[0])
        elif spec is None:
            self.converter = getConverter('anything')
        elif isinstance(spec, basestring):
            self.args = ()
            self.converter = getConverter(spec)
        else:
            assert isinstance(spec, context)
            self.converter = spec

    def __call__(self, irc, msg, args, state):
        log.debug('args before %r: %r', self, args)
        self.converter(irc, msg, args, state, *self.args)
        log.debug('args after %r: %r', self, args)

    def __repr__(self):
        return '<%s for %s>' % (self.__class__.__name__, self.spec)

class rest(context):
    def __call__(self, irc, msg, args, state):
        if args:
            original = args[:]
            args[:] = [' '.join(args)]
            try:
                super(rest, self).__call__(irc, msg, args, state)
            except Exception as e:
                args[:] = original
        else:
            raise IndexError

# additional means:  Look for this (and make sure it's of this type).  If
# there are no arguments for us to check, then use our default.
class additional(context):
    def __init__(self, spec, default=None):
        self.__parent = super(additional, self)
        self.__parent.__init__(spec)
        self.default = default

    def __call__(self, irc, msg, args, state):
        try:
            self.__parent.__call__(irc, msg, args, state)
        except IndexError:
            log.debug('Got IndexError, returning default.')
            setDefault(state, self.default)

# optional means: Look for this, but if it's not the type I'm expecting or
# there are no arguments for us to check, then use the default value.
class optional(additional):
    def __call__(self, irc, msg, args, state):
        try:
            super(optional, self).__call__(irc, msg, args, state)
        except (callbacks.ArgumentError, callbacks.Error) as e:
            log.debug('Got %s, returning default.', utils.exnToString(e))
            state.errored = False
            setDefault(state, self.default)

class any(context):
    def __init__(self, spec, continueOnError=False):
        self.__parent = super(any, self)
        self.__parent.__init__(spec)
        self.continueOnError = continueOnError

    def __call__(self, irc, msg, args, state):
        st = state.essence()
        try:
            while args:
                self.__parent.__call__(irc, msg, args, st)
        except IndexError:
            pass
        except (callbacks.ArgumentError, callbacks.Error) as e:
            if not self.continueOnError:
                raise
            else:
                log.debug('Got %s, returning default.', utils.exnToString(e))
                pass
        state.args.append(st.args)

class many(any):
    def __call__(self, irc, msg, args, state):
        super(many, self).__call__(irc, msg, args, state)
        if not state.args[-1]:
            state.args.pop()
            raise callbacks.ArgumentError

class first(context):
    def __init__(self, *specs, **kw):
        if 'default' in kw:
            self.default = kw.pop('default')
            assert not kw, 'Bad kwargs for first.__init__'
        self.spec = specs # for __repr__
        self.specs = list(map(contextify, specs))

    def __call__(self, irc, msg, args, state):
        errored = False
        for spec in self.specs:
            try:
                spec(irc, msg, args, state)
                return
            except Exception as e:
                e2 = e # 'e' is local.
                errored = state.errored
                state.errored = False
                continue
        if hasattr(self, 'default'):
            state.args.append(self.default)
        else:
            state.errored = errored
            raise e2

class reverse(context):
    def __call__(self, irc, msg, args, state):
        args[:] = args[::-1]
        super(reverse, self).__call__(irc, msg, args, state)
        args[:] = args[::-1]

class commalist(context):
    def __call__(self, irc, msg, args, state):
        original = args[:]
        st = state.essence()
        trailingComma = True
        try:
            while trailingComma:
                arg = args.pop(0)
                if not arg.endswith(','):
                    trailingComma = False
                for part in arg.split(','):
                    if part: # trailing commas
                        super(commalist, self).__call__(irc, msg, [part], st)
            state.args.append(st.args)
        except Exception as e:
            args[:] = original
            raise

class getopts(context):
    """The empty string indicates that no argument is taken; None indicates
    that there is no converter for the argument."""
    def __init__(self, getopts):
        self.spec = getopts # for repr
        self.getopts = {}
        self.getoptL = []
        self.getoptLs = ''
        for (name, spec) in getopts.iteritems():
            if spec == '':
                if len(name) == 1:
                    self.getoptLs += name
                    self.getopts[name] = None
                self.getoptL.append(name)
                self.getopts[name] = None
            else:
                if len(name) == 1:
                    self.getoptLs += name + ':'
                    self.getopts[name] = contextify(spec)
                self.getoptL.append(name + '=')
                self.getopts[name] = contextify(spec)
        log.debug('getopts: %r', self.getopts)
        log.debug('getoptL: %r', self.getoptL)

    def __call__(self, irc, msg, args, state):
        log.debug('args before %r: %r', self, args)
        (optlist, rest) = getopt.getopt(args, self.getoptLs, self.getoptL)
        getopts = []
        for (opt, arg) in optlist:
            if opt.startswith('--'):
                opt = opt[2:] # Strip --
            else:
                opt = opt[1:]
            log.debug('opt: %r, arg: %r', opt, arg)
            context = self.getopts[opt]
            if context is not None:
                st = state.essence()
                context(irc, msg, [arg], st)
                assert len(st.args) == 1
                getopts.append((opt, st.args[0]))
            else:
                getopts.append((opt, True))
        state.args.append(getopts)
        args[:] = rest
        log.debug('args after %r: %r', self, args)

###
# This is our state object, passed to converters along with irc, msg, and args.
###

class State(object):
    log = log
    def __init__(self, types):
        self.args = []
        self.kwargs = {}
        self.types = types
        self.channel = None
        self.errored = False

    def __getattr__(self, attr):
        if attr.startswith('error'):
            self.errored = True
            return getattr(dynamic.irc, attr)
        else:
            raise AttributeError(attr)

    def essence(self):
        st = State(self.types)
        for (attr, value) in self.__dict__.iteritems():
            if attr not in ('args', 'kwargs'):
                setattr(st, attr, value)
        return st

    def __repr__(self):
        return '%s(args=%r, kwargs=%r, channel=%r)' % (self.__class__.__name__,
                                                       self.args, self.kwargs,
                                                       self.channel)


###
# This is a compiled Spec object.
###
class Spec(object):
    def _state(self, types, attrs={}):
        st = State(types)
        st.__dict__.update(attrs)
        st.allowExtra = self.allowExtra
        return st

    def __init__(self, types, allowExtra=False):
        self.types = types
        self.allowExtra = allowExtra
        utils.seq.mapinto(contextify, self.types)

    def __call__(self, irc, msg, args, stateAttrs={}):
        state = self._state(self.types[:], stateAttrs)
        while state.types:
            context = state.types.pop(0)
            try:
                context(irc, msg, args, state)
            except IndexError:
                raise callbacks.ArgumentError
        if args and not state.allowExtra:
            log.debug('args and not self.allowExtra: %r', args)
            raise callbacks.ArgumentError
        return state

def _wrap(f, specList=[], name=None, checkDoc=True, **kw):
    name = name or f.__name__
    assert (not checkDoc) or (hasattr(f, '__doc__') and f.__doc__), \
                'Command %r has no docstring.' % name
    spec = Spec(specList, **kw)
    def newf(self, irc, msg, args, **kwargs):
        state = spec(irc, msg, args, stateAttrs={'cb': self, 'log': self.log})
        self.log.debug('State before call: %s', state)
        if state.errored:
            self.log.debug('Refusing to call %s due to state.errored.', f)
        else:
            try:
                f(self, irc, msg, args, *state.args, **state.kwargs)
            except TypeError:
                self.log.error('Spec: %s', specList)
                self.log.error('Received args: %s', args)
                code = f.__code__
                funcArgs = inspect.getargs(code)[0][len(self.commandArgs):]
                self.log.error('Extra args: %s', funcArgs)
                self.log.debug('Make sure you did not wrap a wrapped '
                               'function ;)')
                raise
    newf2 = utils.python.changeFunctionName(newf, name, f.__doc__)
    newf2.__module__ = f.__module__
    return internationalizeDocstring(newf2)

def wrap(f, *args, **kwargs):
    if callable(f):
        # Old-style call OR decorator syntax with no converter.
        # f is the command.
        return _wrap(f, *args, **kwargs)
    else:
        # Call with the Python decorator syntax
        assert isinstance(f, list) or isinstance(f, tuple)
        specList = f
        def decorator(f):
            return _wrap(f, specList, *args, **kwargs)
        return decorator
wrap.__doc__ = """Useful wrapper for plugin commands.

Valid converters are: %s.

:param f: A command, taking (self, irc, msg, args, ...) as arguments
:param specList: A list of converters and contexts""" % \
        ', '.join(sorted(wrappers.keys()))

__all__ = [
    # Contexts.
    'any', 'many',
    'optional', 'additional',
    'rest', 'getopts',
    'first', 'reverse',
    'commalist',
    # Converter helpers.
    'getConverter', 'addConverter', 'callConverter',
    # Decorators.
    'urlSnarfer', 'thread',
    # Functions.
    'wrap', 'process', 'regexp_wrapper',
    # Stuff for testing.
    'Spec',
]

# This doesn't work.  Suck.
## if world.testing:
##     __all__.append('Spec')

# vim:set shiftwidth=4 softtabstop=4 expandtab textwidth=79:<|MERGE_RESOLUTION|>--- conflicted
+++ resolved
@@ -443,13 +443,8 @@
                 else:
                     state.args.append(s)
             else:
-<<<<<<< HEAD
-                state.errorInvalid(_('regular expression'), s)
-        except IndexError:
-=======
                 raise ValueError
         except (ValueError, IndexError):
->>>>>>> 159c1e7c
             args[:] = original
             state.errorInvalid(_('regular expression'), s)
     return get
