###
# Copyright (c) 2002-2004, Jeremiah Fincher
<<<<<<< HEAD
# Copyright (c) 2009-2010, James Vega
=======
# Copyright (c) 2009-2010, James McCoy
>>>>>>> 6f925e5f
# All rights reserved.
#
# Redistribution and use in source and binary forms, with or without
# modification, are permitted provided that the following conditions are met:
#
#   * Redistributions of source code must retain the above copyright notice,
#     this list of conditions, and the following disclaimer.
#   * Redistributions in binary form must reproduce the above copyright notice,
#     this list of conditions, and the following disclaimer in the
#     documentation and/or other materials provided with the distribution.
#   * Neither the name of the author of this software nor the name of
#     contributors to this software may be used to endorse or promote products
#     derived from this software without specific prior written consent.
#
# THIS SOFTWARE IS PROVIDED BY THE COPYRIGHT HOLDERS AND CONTRIBUTORS "AS IS"
# AND ANY EXPRESS OR IMPLIED WARRANTIES, INCLUDING, BUT NOT LIMITED TO, THE
# IMPLIED WARRANTIES OF MERCHANTABILITY AND FITNESS FOR A PARTICULAR PURPOSE
# ARE DISCLAIMED.  IN NO EVENT SHALL THE COPYRIGHT OWNER OR CONTRIBUTORS BE
# LIABLE FOR ANY DIRECT, INDIRECT, INCIDENTAL, SPECIAL, EXEMPLARY, OR
# CONSEQUENTIAL DAMAGES (INCLUDING, BUT NOT LIMITED TO, PROCUREMENT OF
# SUBSTITUTE GOODS OR SERVICES; LOSS OF USE, DATA, OR PROFITS; OR BUSINESS
# INTERRUPTION) HOWEVER CAUSED AND ON ANY THEORY OF LIABILITY, WHETHER IN
# CONTRACT, STRICT LIABILITY, OR TORT (INCLUDING NEGLIGENCE OR OTHERWISE)
# ARISING IN ANY WAY OUT OF THE USE OF THIS SOFTWARE, EVEN IF ADVISED OF THE
# POSSIBILITY OF SUCH DAMAGE.
###

import re
import json
import urllib

import supybot.conf as conf
import supybot.utils as utils
from supybot.commands import *
import supybot.ircmsgs as ircmsgs
import supybot.plugins as plugins
import supybot.ircutils as ircutils
import supybot.callbacks as callbacks
from supybot.i18n import PluginInternationalization, internationalizeDocstring
_ = PluginInternationalization('ShrinkUrl')

class CdbShrunkenUrlDB(object):
    def __init__(self, filename):
        self.dbs = {}
        cdb = conf.supybot.databases.types.cdb
<<<<<<< HEAD
        def register_service(service):
            dbname = filename.replace('.db', service.capitalize() + '.db')
            self.dbs[service] = cdb.connect(dbname)
        for service in conf.supybot.plugins.ShrinkUrl.default.validStrings:
            register_service(service)
        register_service('Expand')
=======
        for service in conf.supybot.plugins.ShrinkUrl.default.validStrings:
            dbname = filename.replace('.db', service.capitalize() + '.db')
            self.dbs[service] = cdb.connect(dbname)
>>>>>>> 6f925e5f

    def get(self, service, url):
        return self.dbs[service][url]

    def set(self, service, url, shrunkurl):
        self.dbs[service][url] = shrunkurl

    def close(self):
        for service in self.dbs:
            self.dbs[service].close()

    def flush(self):
        for service in self.dbs:
            self.dbs[service].flush()

ShrunkenUrlDB = plugins.DB('ShrinkUrl', {'cdb': CdbShrunkenUrlDB})

class ShrinkError(Exception):
    pass

class ShrinkUrl(callbacks.PluginRegexp):
    regexps = ['shrinkSnarfer']
    def __init__(self, irc):
        self.__parent = super(ShrinkUrl, self)
        self.__parent.__init__(irc)
        self.db = ShrunkenUrlDB()

    def die(self):
        self.db.close()

    def callCommand(self, command, irc, msg, *args, **kwargs):
        try:
            self.__parent.callCommand(command, irc, msg, *args, **kwargs)
        except utils.web.Error, e:
            irc.error(str(e))

    def _outFilterThread(self, irc, msg):
        (channel, text) = msg.args
        for m in utils.web.httpUrlRe.finditer(text):
            url = m.group(1)
            if len(url) > self.registryValue('minimumLength', channel):
                try:
                    cmd = self.registryValue('serviceRotation',
                                             channel, value=False)
                    cmd = cmd.getService().capitalize()
                except ValueError:
                    cmd = self.registryValue('default', channel).capitalize()
                try:
                    shortUrl = getattr(self, '_get%sUrl' % cmd)(url)
                    text = text.replace(url, shortUrl)
                except (utils.web.Error, AttributeError, ShrinkError):
                    pass
        newMsg = ircmsgs.privmsg(channel, text, msg=msg)
        newMsg.tag('shrunken')
        irc.queueMsg(newMsg)

    def outFilter(self, irc, msg):
        channel = msg.args[0]
        if msg.command == 'PRIVMSG' and irc.isChannel(channel):
            if not msg.shrunken:
                if self.registryValue('outFilter', channel):
                    if utils.web.httpUrlRe.search(msg.args[1]):
                        self._outFilterThread(irc, msg)
                        return None
        return msg

    def shrinkSnarfer(self, irc, msg, match):
        channel = msg.args[0]
        if not irc.isChannel(channel):
            return
        if self.registryValue('shrinkSnarfer', channel):
            url = match.group(0)
            r = self.registryValue('nonSnarfingRegexp', channel)
            if r and r.search(url) is not None:
                self.log.debug('Matched nonSnarfingRegexp: %u', url)
                return
            minlen = self.registryValue('minimumLength', channel)
            try:
                cmd = self.registryValue('serviceRotation',
                                         channel, value=False)
                cmd = cmd.getService().capitalize()
            except ValueError:
                cmd = self.registryValue('default', channel).capitalize()
            if len(url) >= minlen:
                try:
                    shorturl = getattr(self, '_get%sUrl' % cmd)(url)
                except (utils.web.Error, AttributeError, ShrinkError):
                    self.log.info('Couldn\'t get shorturl for %u', url)
                    return
                if self.registryValue('shrinkSnarfer.showDomain', channel):
                    domain = ' (at %s)' % utils.web.getDomain(url)
                else:
                    domain = ''
                if self.registryValue('bold'):
                    s = format('%u%s', ircutils.bold(shorturl), domain)
                else:
                    s = format('%u%s', shorturl, domain)
                m = irc.reply(s, prefixNick=False)
                if m is not None:
                    m.tag('shrunken')
    shrinkSnarfer = urlSnarfer(shrinkSnarfer)
    shrinkSnarfer.__doc__ = utils.web._httpUrlRe

    def _getLnUrl(self, url):
        url = utils.web.urlquote(url)
        try:
            return self.db.get('ln', url)
        except KeyError:
            text = utils.web.getUrl('http://ln-s.net/home/api.jsp?url=' + url)
<<<<<<< HEAD
            text = text.decode()
=======
>>>>>>> 6f925e5f
            (code, text) = text.split(None, 1)
            text = text.strip()
            if code == '200':
                self.db.set('ln', url, text)
                return text
            else:
                raise ShrinkError, text

    @internationalizeDocstring
    def ln(self, irc, msg, args, url):
        """<url>

        Returns an ln-s.net version of <url>.
        """
        try:
            lnurl = self._getLnUrl(url)
            m = irc.reply(lnurl)
            if m is not None:
                m.tag('shrunken')
        except ShrinkError, e:
            irc.error(str(e))
    ln = thread(wrap(ln, ['url']))

    def _getTinyUrl(self, url):
        try:
            return self.db.get('tiny', url)
        except KeyError:
            text = utils.web.getUrl('http://tinyurl.com/api-create.php?url=' + url)
<<<<<<< HEAD
            text = text.decode()
=======
>>>>>>> 6f925e5f
            if text.startswith('Error'):
                raise ShrinkError, text[5:]
            self.db.set('tiny', url, text)
            return text

    @internationalizeDocstring
    def tiny(self, irc, msg, args, url):
        """<url>

        Returns a TinyURL.com version of <url>
        """
        try:
            tinyurl = self._getTinyUrl(url)
            m = irc.reply(tinyurl)
            if m is not None:
                m.tag('shrunken')
        except ShrinkError, e:
            irc.errorPossibleBug(str(e))
    tiny = thread(wrap(tiny, ['url']))

    _xrlApi = 'http://metamark.net/api/rest/simple'
    def _getXrlUrl(self, url):
        quotedurl = utils.web.urlquote(url)
        try:
            return self.db.get('xrl', quotedurl)
        except KeyError:
            data = utils.web.urlencode({'long_url': url})
<<<<<<< HEAD
            text = utils.web.getUrl(self._xrlApi, data=data).decode()
=======
            text = utils.web.getUrl(self._xrlApi, data=data)
>>>>>>> 6f925e5f
            if text.startswith('ERROR:'):
                raise ShrinkError, text[6:]
            self.db.set('xrl', quotedurl, text)
            return text

<<<<<<< HEAD
    @internationalizeDocstring
=======
>>>>>>> 6f925e5f
    def xrl(self, irc, msg, args, url):
        """<url>

        Returns an xrl.us version of <url>.
        """
        try:
            xrlurl = self._getXrlUrl(url)
            m = irc.reply(xrlurl)
            if m is not None:
                m.tag('shrunken')
        except ShrinkError, e:
            irc.error(str(e))
    xrl = thread(wrap(xrl, ['url']))

<<<<<<< HEAD
    _gooApi = 'https://www.googleapis.com/urlshortener/v1/url'
    def _getGooUrl(self, url):
        try:
            return self.db.get('goo', url)
        except KeyError:
            text = utils.web.getUrl(self._gooApi,
                    headers={'content-type':'application/json'},
                    data=json.dumps({'longUrl': url}).encode())
            googl = json.loads(text.decode())['id']
            if len(googl) > 0 :
                self.db.set('goo', url, googl)
                return googl
            else:
                raise ShrinkError, text

    def goo(self, irc, msg, args, url):
        """<url>

        Returns an goo.gl version of <url>.
        """
        try:
            goourl = self._getGooUrl(url)
            m = irc.reply(goourl)
            if m is not None:
                m.tag('shrunken')
        except ShrinkError, e:
            irc.error(str(e))
    goo = thread(wrap(goo, ['url']))

    _ur1Api = 'http://ur1.ca/'
    _ur1Regexp = re.compile(r'<a href="(?P<url>[^"]+)">')
    def _getUr1Url(self, url):
        try:
            return self.db.get('ur1ca', utils.web.urlquote(url))
        except KeyError:
            parameters = utils.web.urlencode({'longurl': url})
            response = utils.web.getUrl(self._ur1Api, data=parameters)
            ur1ca = self._ur1Regexp.search(response.decode()).group('url')
            if len(ur1ca) > 0 :
                self.db.set('ur1', url, ur1ca)
                return ur1ca
            else:
                raise ShrinkError, text

    def ur1(self, irc, msg, args, url):
        """<url>

        Returns an ur1 version of <url>.
        """
        try:
            ur1url = self._getUr1Url(url)
            m = irc.reply(ur1url)
            if m is not None:
                m.tag('shrunken')
        except ShrinkError, e:
            irc.error(str(e))
    ur1 = thread(wrap(ur1, ['url']))

=======
>>>>>>> 6f925e5f
    _x0Api = 'http://api.x0.no/?%s'
    def _getX0Url(self, url):
        try:
            return self.db.get('x0', url)
        except KeyError:
<<<<<<< HEAD
            text = utils.web.getUrl(self._x0Api % url).decode()
=======
            text = utils.web.getUrl(self._x0Api % url)
>>>>>>> 6f925e5f
            if text.startswith('ERROR:'):
                raise ShrinkError, text[6:]
            self.db.set('x0', url, text)
            return text

<<<<<<< HEAD
    @internationalizeDocstring
=======
>>>>>>> 6f925e5f
    def x0(self, irc, msg, args, url):
        """<url>

        Returns an x0.no version of <url>.
        """
        try:
            x0url = self._getX0Url(url)
            m = irc.reply(x0url)
            if m is not None:
                m.tag('shrunken')
        except ShrinkError, e:
            irc.error(str(e))
    x0 = thread(wrap(x0, ['url']))
<<<<<<< HEAD

    def _getExpandUrl(self, url):
        url = utils.web.urlquote(url)
        try:
            return self.db.get('Expand', url)
        except KeyError:
            text = utils.web.getUrl('http://api.longurl.org/v2/expand?url=' + url)
            text = text.decode()
            text = text.split('<![CDATA[', 1)[1].split(']]>', 1)[0]
            self.db.set('Expand', url, text)
            return text

    @internationalizeDocstring
    def expand(self, irc, msg, args, url):
        """<url>

        Returns an expanded version of <url>.
        """
        try:
            expandurl = self._getExpandUrl(url)
            m = irc.reply(expandurl)
            if m is not None:
                m.tag('shrunken')
        except ShrinkError, e:
            irc.error(str(e))
    expand = thread(wrap(expand, ['url']))
=======
>>>>>>> 6f925e5f

Class = ShrinkUrl

# vim:set shiftwidth=4 softtabstop=4 expandtab textwidth=79:<|MERGE_RESOLUTION|>--- conflicted
+++ resolved
@@ -1,10 +1,6 @@
 ###
 # Copyright (c) 2002-2004, Jeremiah Fincher
-<<<<<<< HEAD
-# Copyright (c) 2009-2010, James Vega
-=======
 # Copyright (c) 2009-2010, James McCoy
->>>>>>> 6f925e5f
 # All rights reserved.
 #
 # Redistribution and use in source and binary forms, with or without
@@ -50,18 +46,12 @@
     def __init__(self, filename):
         self.dbs = {}
         cdb = conf.supybot.databases.types.cdb
-<<<<<<< HEAD
         def register_service(service):
             dbname = filename.replace('.db', service.capitalize() + '.db')
             self.dbs[service] = cdb.connect(dbname)
         for service in conf.supybot.plugins.ShrinkUrl.default.validStrings:
             register_service(service)
         register_service('Expand')
-=======
-        for service in conf.supybot.plugins.ShrinkUrl.default.validStrings:
-            dbname = filename.replace('.db', service.capitalize() + '.db')
-            self.dbs[service] = cdb.connect(dbname)
->>>>>>> 6f925e5f
 
     def get(self, service, url):
         return self.dbs[service][url]
@@ -171,10 +161,7 @@
             return self.db.get('ln', url)
         except KeyError:
             text = utils.web.getUrl('http://ln-s.net/home/api.jsp?url=' + url)
-<<<<<<< HEAD
             text = text.decode()
-=======
->>>>>>> 6f925e5f
             (code, text) = text.split(None, 1)
             text = text.strip()
             if code == '200':
@@ -203,10 +190,7 @@
             return self.db.get('tiny', url)
         except KeyError:
             text = utils.web.getUrl('http://tinyurl.com/api-create.php?url=' + url)
-<<<<<<< HEAD
             text = text.decode()
-=======
->>>>>>> 6f925e5f
             if text.startswith('Error'):
                 raise ShrinkError, text[5:]
             self.db.set('tiny', url, text)
@@ -234,20 +218,13 @@
             return self.db.get('xrl', quotedurl)
         except KeyError:
             data = utils.web.urlencode({'long_url': url})
-<<<<<<< HEAD
             text = utils.web.getUrl(self._xrlApi, data=data).decode()
-=======
-            text = utils.web.getUrl(self._xrlApi, data=data)
->>>>>>> 6f925e5f
             if text.startswith('ERROR:'):
                 raise ShrinkError, text[6:]
             self.db.set('xrl', quotedurl, text)
             return text
 
-<<<<<<< HEAD
-    @internationalizeDocstring
-=======
->>>>>>> 6f925e5f
+    @internationalizeDocstring
     def xrl(self, irc, msg, args, url):
         """<url>
 
@@ -262,7 +239,6 @@
             irc.error(str(e))
     xrl = thread(wrap(xrl, ['url']))
 
-<<<<<<< HEAD
     _gooApi = 'https://www.googleapis.com/urlshortener/v1/url'
     def _getGooUrl(self, url):
         try:
@@ -321,27 +297,18 @@
             irc.error(str(e))
     ur1 = thread(wrap(ur1, ['url']))
 
-=======
->>>>>>> 6f925e5f
     _x0Api = 'http://api.x0.no/?%s'
     def _getX0Url(self, url):
         try:
             return self.db.get('x0', url)
         except KeyError:
-<<<<<<< HEAD
             text = utils.web.getUrl(self._x0Api % url).decode()
-=======
-            text = utils.web.getUrl(self._x0Api % url)
->>>>>>> 6f925e5f
             if text.startswith('ERROR:'):
                 raise ShrinkError, text[6:]
             self.db.set('x0', url, text)
             return text
 
-<<<<<<< HEAD
-    @internationalizeDocstring
-=======
->>>>>>> 6f925e5f
+    @internationalizeDocstring
     def x0(self, irc, msg, args, url):
         """<url>
 
@@ -355,7 +322,6 @@
         except ShrinkError, e:
             irc.error(str(e))
     x0 = thread(wrap(x0, ['url']))
-<<<<<<< HEAD
 
     def _getExpandUrl(self, url):
         url = utils.web.urlquote(url)
@@ -382,8 +348,6 @@
         except ShrinkError, e:
             irc.error(str(e))
     expand = thread(wrap(expand, ['url']))
-=======
->>>>>>> 6f925e5f
 
 Class = ShrinkUrl
 
