###
# Copyright (c) 2002-2004, Jeremiah Fincher
# Copyright (c) 2008-2010, James Vega
# All rights reserved.
#
# Redistribution and use in source and binary forms, with or without
# modification, are permitted provided that the following conditions are met:
#
#   * Redistributions of source code must retain the above copyright notice,
#     this list of conditions, and the following disclaimer.
#   * Redistributions in binary form must reproduce the above copyright notice,
#     this list of conditions, and the following disclaimer in the
#     documentation and/or other materials provided with the distribution.
#   * Neither the name of the author of this software nor the name of
#     contributors to this software may be used to endorse or promote products
#     derived from this software without specific prior written consent.
#
# THIS SOFTWARE IS PROVIDED BY THE COPYRIGHT HOLDERS AND CONTRIBUTORS "AS IS"
# AND ANY EXPRESS OR IMPLIED WARRANTIES, INCLUDING, BUT NOT LIMITED TO, THE
# IMPLIED WARRANTIES OF MERCHANTABILITY AND FITNESS FOR A PARTICULAR PURPOSE
# ARE DISCLAIMED.  IN NO EVENT SHALL THE COPYRIGHT OWNER OR CONTRIBUTORS BE
# LIABLE FOR ANY DIRECT, INDIRECT, INCIDENTAL, SPECIAL, EXEMPLARY, OR
# CONSEQUENTIAL DAMAGES (INCLUDING, BUT NOT LIMITED TO, PROCUREMENT OF
# SUBSTITUTE GOODS OR SERVICES; LOSS OF USE, DATA, OR PROFITS; OR BUSINESS
# INTERRUPTION) HOWEVER CAUSED AND ON ANY THEORY OF LIABILITY, WHETHER IN
# CONTRACT, STRICT LIABILITY, OR TORT (INCLUDING NEGLIGENCE OR OTHERWISE)
# ARISING IN ANY WAY OUT OF THE USE OF THIS SOFTWARE, EVEN IF ADVISED OF THE
# POSSIBILITY OF SUCH DAMAGE.
###

import re
import cgi
import time
import socket
import urllib

import supybot.conf as conf
import supybot.utils as utils
import supybot.world as world
from supybot.commands import *
import supybot.ircmsgs as ircmsgs
import supybot.ircutils as ircutils
import supybot.callbacks as callbacks
from supybot.i18n import PluginInternationalization, internationalizeDocstring
_ = PluginInternationalization('Google')

simplejson = None

try:
    simplejson = utils.python.universalImport('json')
except ImportError:
    pass

try:
    # The 3rd party simplejson module was included in Python 2.6 and renamed to
    # json.  Unfortunately, this conflicts with the 3rd party json module.
    # Luckily, the 3rd party json module has a different interface so we test
    # to make sure we aren't using it.
    if simplejson is None or hasattr(simplejson, 'read'):
        simplejson = utils.python.universalImport('simplejson',
                                                  'local.simplejson')
except ImportError:
    raise callbacks.Error, \
            'You need Python2.6 or the simplejson module installed to use ' \
            'this plugin.  Download the module at ' \
            '<http://undefined.org/python/#simplejson>.'

class Google(callbacks.PluginRegexp):
    threaded = True
    callBefore = ['Web']
    regexps = ['googleSnarfer']

    _colorGoogles = {}
    def _getColorGoogle(self, m):
        s = m.group(1)
        ret = self._colorGoogles.get(s)
        if not ret:
            L = list(s)
            L[0] = ircutils.mircColor(L[0], 'blue')[:-1]
            L[1] = ircutils.mircColor(L[1], 'red')[:-1]
            L[2] = ircutils.mircColor(L[2], 'yellow')[:-1]
            L[3] = ircutils.mircColor(L[3], 'blue')[:-1]
            L[4] = ircutils.mircColor(L[4], 'green')[:-1]
            L[5] = ircutils.mircColor(L[5], 'red')
            ret = ''.join(L)
            self._colorGoogles[s] = ret
        return ircutils.bold(ret)

    _googleRe = re.compile(r'\b(google)\b', re.I)
    def outFilter(self, irc, msg):
        if msg.command == 'PRIVMSG' and \
           self.registryValue('colorfulFilter', msg.args[0]):
            s = msg.args[1]
            s = re.sub(self._googleRe, self._getColorGoogle, s)
            msg = ircmsgs.privmsg(msg.args[0], s, msg=msg)
        return msg

    _gsearchUrl = 'http://ajax.googleapis.com/ajax/services/search/web'
    @internationalizeDocstring
    def search(self, query, channel, options={}):
        """Perform a search using Google's AJAX API.
        search("search phrase", options={})

        Valid options are:
            smallsearch - True/False (Default: False)
            filter - {active,moderate,off} (Default: "moderate")
            language - Restrict search to documents in the given language
                       (Default: "lang_en")
        """
        ref = self.registryValue('referer')
        if not ref:
            ref = 'http://%s/%s' % (dynamic.irc.server,
                                    dynamic.irc.nick)
        headers = utils.web.defaultHeaders
        headers['Referer'] = ref
        opts = {'q': query, 'v': '1.0'}
        for (k, v) in options.iteritems():
            if k == 'smallsearch':
                if v:
                    opts['rsz'] = 'small'
                else:
                    opts['rsz'] = 'large'
            elif k == 'filter':
                opts['safe'] = v
            elif k == 'language':
                opts['lr'] = v
        defLang = self.registryValue('defaultLanguage', channel)
        if 'lr' not in opts and defLang:
            opts['lr'] = defLang
        if 'safe' not in opts:
            opts['safe'] = self.registryValue('searchFilter', dynamic.channel)
        if 'rsz' not in opts:
            opts['rsz'] = 'large'

        fd = utils.web.getUrlFd('%s?%s' % (self._gsearchUrl,
                                           urllib.urlencode(opts)),
                                headers)
        json = simplejson.load(fd)
        fd.close()
        if json['responseStatus'] != 200:
            raise callbacks.Error, _('We broke The Google!')
        return json

    def formatData(self, data, bold=True, max=0):
        if isinstance(data, basestring):
            return data
        results = []
        if max:
            data = data[:max]
        for result in data:
            title = utils.web.htmlToText(result['titleNoFormatting']\
                                         .encode('utf-8'))
            url = result['unescapedUrl'].encode('utf-8')
            if title:
                if bold:
                    title = ircutils.bold(title)
                results.append(format('%s: %u', title, url))
            else:
                results.append(url)
        if not results:
            return format(_('No matches found.'))
        else:
            return format('; '.join(results))

    @internationalizeDocstring
    def lucky(self, irc, msg, args, opts, text):
        """[--snippet] <search>

        Does a google search, but only returns the first result.
        If option --snippet is given, returns also the page text snippet.
        """
        opts = dict(opts)
        data = self.search(text, msg.args[0], {'smallsearch': True})
        if data['responseData']['results']:
            url = data['responseData']['results'][0]['unescapedUrl'].encode('utf-8')
            if opts.has_key('snippet'):
                snippet = data['responseData']['results'][0]['content'].encode('utf-8')
                snippet = " | " + utils.web.htmlToText(snippet, tagReplace='')
            else:
                snippet = ""
            result = url + snippet
            irc.reply(result)
        else:
            irc.reply(_('Google found nothing.'))
    lucky = wrap(lucky, [getopts({'snippet':'',}), 'text'])

    @internationalizeDocstring
    def google(self, irc, msg, args, optlist, text):
        """<search> [--{filter,language} <value>]

        Searches google.com for the given string.  As many results as can fit
        are included.  --language accepts a language abbreviation; --filter
        accepts a filtering level ('active', 'moderate', 'off').
        """
        if 'language' in optlist and optlist['language'].lower() not in \
           conf.supybot.plugins.Google.safesearch.validStrings:
            irc.errorInvalid('language')
        data = self.search(text, msg.args[0], dict(optlist))
        if data['responseStatus'] != 200:
            irc.reply(_('We broke The Google!'))
            return
        bold = self.registryValue('bold', msg.args[0])
        max = self.registryValue('maximumResults', msg.args[0])
        irc.reply(self.formatData(data['responseData']['results'],
                                  bold=bold, max=max))
    google = wrap(google, [getopts({'language':'something',
                                    'filter':''}),
                           'text'])

    @internationalizeDocstring
    def cache(self, irc, msg, args, url):
        """<url>

        Returns a link to the cached version of <url> if it is available.
        """
        data = self.search(url, msg.args[0], {'smallsearch': True})
        if data['responseData']['results']:
            m = data['responseData']['results'][0]
            if m['cacheUrl']:
                url = m['cacheUrl'].encode('utf-8')
                irc.reply(url)
                return
        irc.error(_('Google seems to have no cache for that site.'))
    cache = wrap(cache, ['url'])

    @internationalizeDocstring
    def fight(self, irc, msg, args):
        """<search string> <search string> [<search string> ...]

        Returns the results of each search, in order, from greatest number
        of results to least.
        """
        channel = msg.args[0]
        results = []
        for arg in args:
            data = self.search(arg, channel, {'smallsearch': True})
            count = data['responseData']['cursor'].get('estimatedResultCount',
                                                       0)
            results.append((int(count), arg))
        results.sort()
        results.reverse()
        if self.registryValue('bold', msg.args[0]):
            bold = ircutils.bold
        else:
            bold = repr
        s = ', '.join([format('%s: %i', bold(s), i) for (i, s) in results])
        irc.reply(s)

    def googleSnarfer(self, irc, msg, match):
        r"^google\s+(.*)$"
        if not self.registryValue('searchSnarfer', msg.args[0]):
            return
        searchString = match.group(1)
        data = self.search(searchString, msg.args[0], {'smallsearch': True})
        if data['responseData']['results']:
            url = data['responseData']['results'][0]['unescapedUrl']
            irc.reply(url.encode('utf-8'), prefixNick=False)
    googleSnarfer = urlSnarfer(googleSnarfer)

    def _googleUrl(self, s):
        s = s.replace('+', '%2B')
        s = s.replace(' ', '+')
        url = r'http://google.com/search?q=' + s
        return url

    def _googleUrlIG(self, s):
        s = s.replace('+', '%2B')
        s = s.replace(' ', '+')
        url = r'http://www.google.com/ig/calculator?hl=en&q=' + s
        return url

    _calcRe1 = re.compile(r'<table.*class="?obcontainer"?[^>]*>(.*?)</table>', re.I)
    _calcRe2 = re.compile(r'<h\d class="?r"?[^>]*>(?:<b>)?(.*?)(?:</b>)?</h\d>', re.I | re.S)
    _calcSupRe = re.compile(r'<sup>(.*?)</sup>', re.I)
    _calcFontRe = re.compile(r'<font size=-2>(.*?)</font>')
    _calcTimesRe = re.compile(r'&(?:times|#215);')
    @internationalizeDocstring
    def calc(self, irc, msg, args, expr):
        """<expression>

        Uses Google's calculator to calculate the value of <expression>.
        """
        urlig = self._googleUrlIG(expr)
        js = utils.web.getUrl(urlig)
        # fix bad google json
        js = js \
                .replace('lhs:','"lhs":') \
                .replace('rhs:','"rhs":') \
                .replace('error:','"error":') \
                .replace('icc:','"icc":') \
                .replace('\\', '\\\\')
        js = simplejson.loads(js)

        if js['error'] == '':
<<<<<<< HEAD
            s = js['rhs'].encode('utf8').decode('string_escape')
            s = self._calcSupRe.sub(r'^(\1)', s)
            s = self._calcFontRe.sub(r',', s)
            s = self._calcTimesRe.sub(r'*', s)
            irc.reply("%s = %s" % (js['lhs'].encode('utf8').decode('string_escape'), s))
=======
            irc.reply("%s = %s" % (js['lhs'].encode('utf8').decode('string_escape'),
                js['rhs'].encode('utf8').decode('string_escape'),))
>>>>>>> 1f60a948
            return
        
        url = self._googleUrl(expr)
        html = utils.web.getUrl(url)
        match = self._calcRe1.search(html)
        if match is None:
            match = self._calcRe2.search(html)
        if match is not None:
            s = match.group(1)
            s = self._calcSupRe.sub(r'^(\1)', s)
            s = self._calcFontRe.sub(r',', s)
            s = self._calcTimesRe.sub(r'*', s)
            s = utils.web.htmlToText(s)
            irc.reply(s)
        else:
            irc.reply(_('Google says: Error: %s.') % (js['error'],))
            irc.reply('Google\'s calculator didn\'t come up with anything.')
    calc = wrap(calc, ['text'])

    _phoneRe = re.compile(r'Phonebook.*?<font size=-1>(.*?)<a href')
    @internationalizeDocstring
    def phonebook(self, irc, msg, args, phonenumber):
        """<phone number>

        Looks <phone number> up on Google.
        """
        url = self._googleUrl(phonenumber)
        html = utils.web.getUrl(url)
        m = self._phoneRe.search(html)
        if m is not None:
            s = m.group(1)
            s = s.replace('<b>', '')
            s = s.replace('</b>', '')
            s = utils.web.htmlToText(s)
            irc.reply(s)
        else:
            irc.reply(_('Google\'s phonebook didn\'t come up with anything.'))
    phonebook = wrap(phonebook, ['text'])


Class = Google


# vim:set shiftwidth=4 softtabstop=4 expandtab textwidth=79:<|MERGE_RESOLUTION|>--- conflicted
+++ resolved
@@ -292,16 +292,11 @@
         js = simplejson.loads(js)
 
         if js['error'] == '':
-<<<<<<< HEAD
             s = js['rhs'].encode('utf8').decode('string_escape')
             s = self._calcSupRe.sub(r'^(\1)', s)
             s = self._calcFontRe.sub(r',', s)
             s = self._calcTimesRe.sub(r'*', s)
             irc.reply("%s = %s" % (js['lhs'].encode('utf8').decode('string_escape'), s))
-=======
-            irc.reply("%s = %s" % (js['lhs'].encode('utf8').decode('string_escape'),
-                js['rhs'].encode('utf8').decode('string_escape'),))
->>>>>>> 1f60a948
             return
         
         url = self._googleUrl(expr)
