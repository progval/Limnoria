--- conflicted
+++ resolved
@@ -54,10 +54,4 @@
             self.assertRegexp('fight supybot moobot', r'.*supybot.*: \d+')
             self.assertNotError('fight ... !')
 
-<<<<<<< HEAD
-        def testCalcDoesNotHaveExtraSpaces(self):
-            self.assertNotRegexp('google calc 1000^2', r'\s+,\s+')
-
-=======
->>>>>>> 6f925e5f
 # vim:set shiftwidth=4 softtabstop=4 expandtab textwidth=79: