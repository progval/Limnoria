###
# Copyright (c) 2002-2005, Jeremiah Fincher
# Copyright (c) 2009, James Vega
# All rights reserved.
#
# Redistribution and use in source and binary forms, with or without
# modification, are permitted provided that the following conditions are met:
#
#   * Redistributions of source code must retain the above copyright notice,
#     this list of conditions, and the following disclaimer.
#   * Redistributions in binary form must reproduce the above copyright notice,
#     this list of conditions, and the following disclaimer in the
#     documentation and/or other materials provided with the distribution.
#   * Neither the name of the author of this software nor the name of
#     contributors to this software may be used to endorse or promote products
#     derived from this software without specific prior written consent.
#
# THIS SOFTWARE IS PROVIDED BY THE COPYRIGHT HOLDERS AND CONTRIBUTORS "AS IS"
# AND ANY EXPRESS OR IMPLIED WARRANTIES, INCLUDING, BUT NOT LIMITED TO, THE
# IMPLIED WARRANTIES OF MERCHANTABILITY AND FITNESS FOR A PARTICULAR PURPOSE
# ARE DISCLAIMED.  IN NO EVENT SHALL THE COPYRIGHT OWNER OR CONTRIBUTORS BE
# LIABLE FOR ANY DIRECT, INDIRECT, INCIDENTAL, SPECIAL, EXEMPLARY, OR
# CONSEQUENTIAL DAMAGES (INCLUDING, BUT NOT LIMITED TO, PROCUREMENT OF
# SUBSTITUTE GOODS OR SERVICES; LOSS OF USE, DATA, OR PROFITS; OR BUSINESS
# INTERRUPTION) HOWEVER CAUSED AND ON ANY THEORY OF LIABILITY, WHETHER IN
# CONTRACT, STRICT LIABILITY, OR TORT (INCLUDING NEGLIGENCE OR OTHERWISE)
# ARISING IN ANY WAY OUT OF THE USE OF THIS SOFTWARE, EVEN IF ADVISED OF THE
# POSSIBILITY OF SUCH DAMAGE.
###

import sys

import supybot.conf as conf
import supybot.ircdb as ircdb
import supybot.utils as utils
from supybot.commands import *
import supybot.ircmsgs as ircmsgs
import supybot.schedule as schedule
import supybot.ircutils as ircutils
import supybot.callbacks as callbacks
from supybot.i18n import PluginInternationalization, internationalizeDocstring
_ = PluginInternationalization('Channel')

class Channel(callbacks.Plugin):
    def __init__(self, irc):
        self.__parent = super(Channel, self)
        self.__parent.__init__(irc)
        self.invites = {}

    def doKick(self, irc, msg):
        channel = msg.args[0]
        if msg.args[1] == irc.nick:
            if self.registryValue('alwaysRejoin', channel):
                networkGroup = conf.supybot.networks.get(irc.network)
                irc.sendMsg(networkGroup.channels.join(channel))

    def _sendMsg(self, irc, msg):
        irc.queueMsg(msg)
        irc.noReply()

    def _sendMsgs(self, irc, nicks, f):
        numModes = irc.state.supported.get('modes', 1)
        for i in range(0, len(nicks), numModes):
            irc.queueMsg(f(nicks[i:i + numModes]))
        irc.noReply()

    @internationalizeDocstring
    def mode(self, irc, msg, args, channel, modes):
        """[<channel>] <mode> [<arg> ...]

        Sets the mode in <channel> to <mode>, sending the arguments given.
        <channel> is only necessary if the message isn't sent in the channel
        itself.
        """
        self._sendMsg(irc, ircmsgs.mode(channel, modes))
    mode = wrap(mode, ['op', ('isGranted', _('change the mode')), many('something')])

    @internationalizeDocstring
    def limit(self, irc, msg, args, channel, limit):
        """[<channel>] [<limit>]

        Sets the channel limit to <limit>.  If <limit> is 0, or isn't given,
        removes the channel limit.  <channel> is only necessary if the message
        isn't sent in the channel itself.
        """
        if limit:
            self._sendMsg(irc, ircmsgs.mode(channel, ['+l', limit]))
        else:
            self._sendMsg(irc, ircmsgs.mode(channel, ['-l']))
    limit = wrap(limit, ['op', ('haveOp', _('change the limit')),
                        additional('nonNegativeInt', 0)])

    @internationalizeDocstring
    def moderate(self, irc, msg, args, channel):
        """[<channel>]

        Sets +m on <channel>, making it so only ops and voiced users can
        send messages to the channel.  <channel> is only necessary if the
        message isn't sent in the channel itself.
        """
        self._sendMsg(irc, ircmsgs.mode(channel, ['+m']))
    moderate = wrap(moderate, ['op', ('isGranted', _('moderate the channel'))])

    @internationalizeDocstring
    def unmoderate(self, irc, msg, args, channel):
        """[<channel>]

        Sets -m on <channel>, making it so everyone can
        send messages to the channel.  <channel> is only necessary if the
        message isn't sent in the channel itself.
        """
        self._sendMsg(irc, ircmsgs.mode(channel, ['-m']))
    unmoderate = wrap(unmoderate, ['op', ('isGranted',
                                   _('unmoderate the channel'))])

    @internationalizeDocstring
    def key(self, irc, msg, args, channel, key):
        """[<channel>] [<key>]

        Sets the keyword in <channel> to <key>.  If <key> is not given, removes
        the keyword requirement to join <channel>.  <channel> is only necessary
        if the message isn't sent in the channel itself.
        """
        networkGroup = conf.supybot.networks.get(irc.network)
        networkGroup.channels.key.get(channel).setValue(key)
        if key:
            self._sendMsg(irc, ircmsgs.mode(channel, ['+k', key]))
        else:
            self._sendMsg(irc, ircmsgs.mode(channel, ['-k']))
    key = wrap(key, ['op', ('isGranted', _('change the keyword')),
                     additional('somethingWithoutSpaces', '')])

    @internationalizeDocstring
    def op(self, irc, msg, args, channel, nicks):
        """[<channel>] [<nick> ...]

        If you have the #channel,op capability, this will give all the <nick>s
        you provide ops.  If you don't provide any <nick>s, this will op you.
        <channel> is only necessary if the message isn't sent in the channel
        itself.
        """
        if not nicks:
            nicks = [msg.nick]
        def f(L):
            return ircmsgs.ops(channel, L)
        self._sendMsgs(irc, nicks, f)
    op = wrap(op, ['op', ('haveOp', _('op someone')), any('nickInChannel')])

    @internationalizeDocstring
    def halfop(self, irc, msg, args, channel, nicks):
        """[<channel>] [<nick> ...]

        If you have the #channel,halfop capability, this will give all the
        <nick>s you provide halfops.  If you don't provide any <nick>s, this
        will give you halfops. <channel> is only necessary if the message isn't
        sent in the channel itself.
        """
        if not nicks:
            nicks = [msg.nick]
        def f(L):
            return ircmsgs.halfops(channel, L)
        self._sendMsgs(irc, nicks, f)
    halfop = wrap(halfop, ['halfop', ('haveOp', _('halfop someone')),
                           any('nickInChannel')])

    @internationalizeDocstring
    def voice(self, irc, msg, args, channel, nicks):
        """[<channel>] [<nick> ...]

        If you have the #channel,voice capability, this will voice all the
        <nick>s you provide.  If you don't provide any <nick>s, this will
        voice you. <channel> is only necessary if the message isn't sent in the
        channel itself.
        """
        if nicks:
            if len(nicks) == 1 and msg.nick in nicks:
                capability = 'voice'
            else:
                capability = 'op'
        else:
            nicks = [msg.nick]
            capability = 'voice'
        capability = ircdb.makeChannelCapability(channel, capability)
        if ircdb.checkCapability(msg.prefix, capability):
            def f(L):
                return ircmsgs.voices(channel, L)
            self._sendMsgs(irc, nicks, f)
        else:
            irc.errorNoCapability(capability)
    voice = wrap(voice, ['channel', ('isGranted', _('voice someone')),
                         any('nickInChannel')])

    @internationalizeDocstring
    def deop(self, irc, msg, args, channel, nicks):
        """[<channel>] [<nick> ...]

        If you have the #channel,op capability, this will remove operator
        privileges from all the nicks given.  If no nicks are given, removes
        operator privileges from the person sending the message.
        """
        if irc.nick in nicks:
            irc.error(_('I cowardly refuse to deop myself.  If you really '
                      'want me deopped, tell me to op you and then deop me '
                      'yourself.'), Raise=True)
        if not nicks:
            nicks = [msg.nick]
        def f(L):
            return ircmsgs.deops(channel, L)
        self._sendMsgs(irc, nicks, f)
    deop = wrap(deop, ['op', ('haveOp', _('deop someone')),
                       any('nickInChannel')])

    @internationalizeDocstring
    def dehalfop(self, irc, msg, args, channel, nicks):
        """[<channel>] [<nick> ...]

        If you have the #channel,op capability, this will remove half-operator
        privileges from all the nicks given.  If no nicks are given, removes
        half-operator privileges from the person sending the message.
        """
        if irc.nick in nicks:
            irc.error(_('I cowardly refuse to dehalfop myself.  If you really '
                      'want me dehalfopped, tell me to op you and then '
                      'dehalfop me yourself.'), Raise=True)
        if not nicks:
            nicks = [msg.nick]
        def f(L):
            return ircmsgs.dehalfops(channel, L)
        self._sendMsgs(irc, nicks, f)
    dehalfop = wrap(dehalfop, ['halfop', ('haveOp', _('dehalfop someone')),
                               any('nickInChannel')])

    @internationalizeDocstring
    def devoice(self, irc, msg, args, channel, nicks):
        """[<channel>] [<nick> ...]

        If you have the #channel,op capability, this will remove voice from all
        the nicks given.  If no nicks are given, removes voice from the person
        sending the message.
        """
        if irc.nick in nicks:
            irc.error(_('I cowardly refuse to devoice myself.  If you really '
                      'want me devoiced, tell me to op you and then devoice '
                      'me yourself.'), Raise=True)
        if not nicks:
            nicks = [msg.nick]
        def f(L):
            return ircmsgs.devoices(channel, L)
        self._sendMsgs(irc, nicks, f)
    devoice = wrap(devoice, ['voice', ('isGranted', 'devoice someone'),
                             any('nickInChannel')])

    @internationalizeDocstring
    def cycle(self, irc, msg, args, channel):
        """[<channel>]

        If you have the #channel,op capability, this will cause the bot to
        "cycle", or PART and then JOIN the channel. <channel> is only necessary
        if the message isn't sent in the channel itself.
        """
        self._sendMsg(irc, ircmsgs.part(channel, msg.nick))
        networkGroup = conf.supybot.networks.get(irc.network)
        self._sendMsg(irc, networkGroup.channels.join(channel))
    cycle = wrap(cycle, ['op'])

    @internationalizeDocstring
    def kick(self, irc, msg, args, channel, nicks, reason):
        """[<channel>] <nick>[, <nick>, ...] [<reason>]

        Kicks <nick>(s) from <channel> for <reason>.  If <reason> isn't given,
        uses the nick of the person making the command as the reason.
        <channel> is only necessary if the message isn't sent in the channel
        itself.
        """
        if utils.iter.any(lambda n: ircutils.strEqual(n, irc.nick), nicks):
            irc.error(_('I cowardly refuse to kick myself.'), Raise=True)
        if not reason:
            reason = msg.nick
        kicklen = irc.state.supported.get('kicklen', sys.maxint)
        if len(reason) > kicklen:
            irc.error(_('The reason you gave is longer than the allowed '
                      'length for a KICK reason on this server.'),
                      Raise=True)
        for nick in nicks:
            self._sendMsg(irc, ircmsgs.kick(channel, nick, reason))
    kick = wrap(kick, ['op', ('isGranted', _('kick someone')),
                       commalist('nickInChannel'), additional('text')])

    @internationalizeDocstring
    def kban(self, irc, msg, args,
             channel, optlist, bannedNick, expiry, reason):
        """[<channel>] [--{exact,nick,user,host}] <nick> [<seconds>] [<reason>]

        If you have the #channel,op capability, this will kickban <nick> for
        as many seconds as you specify, or else (if you specify 0 seconds or
        don't specify a number of seconds) it will ban the person indefinitely.
        --exact bans only the exact hostmask; --nick bans just the nick;
        --user bans just the user, and --host bans just the host.  You can
        combine these options as you choose.  <reason> is a reason to give for
        the kick.
        <channel> is only necessary if the message isn't sent in the channel
        itself.
        """
        # Check that they're not trying to make us kickban ourself.
        if not irc.isNick(bannedNick):
            self.log.warning('%q tried to kban a non nick: %q',
                             msg.prefix, bannedNick)
            raise callbacks.ArgumentError
        elif bannedNick == irc.nick:
            self.log.warning('%q tried to make me kban myself.', msg.prefix)
            irc.error(_('I cowardly refuse to kickban myself.'))
            return
        if not reason:
            reason = msg.nick
        try:
            bannedHostmask = irc.state.nickToHostmask(bannedNick)
        except KeyError:
            irc.error(format(_('I haven\'t seen %s.'), bannedNick), Raise=True)
        capability = ircdb.makeChannelCapability(channel, 'op')
        banmaskstyle = conf.supybot.protocols.irc.banmask
        banmask = banmaskstyle.makeBanmask(bannedHostmask, [o[0] for o in optlist])
        # Check (again) that they're not trying to make us kickban ourself.
        if ircutils.hostmaskPatternEqual(banmask, irc.prefix):
            if ircutils.hostmaskPatternEqual(bannedHostmask, irc.prefix):
                self.log.warning('%q tried to make me kban myself.',msg.prefix)
                irc.error(_('I cowardly refuse to ban myself.'))
                return
            else:
                self.log.warning('Using exact hostmask since banmask would '
                                 'ban myself.')
                banmask = bannedHostmask
        # Now, let's actually get to it.  Check to make sure they have
        # #channel,op and the bannee doesn't have #channel,op; or that the
        # bannee and the banner are both the same person.
        def doBan():
            if irc.state.channels[channel].isOp(bannedNick):
                irc.queueMsg(ircmsgs.deop(channel, bannedNick))
            irc.queueMsg(ircmsgs.ban(channel, banmask))
            irc.queueMsg(ircmsgs.kick(channel, bannedNick, reason))
            if expiry > 0:
                def f():
                    if channel in irc.state.channels and \
                       banmask in irc.state.channels[channel].bans:
                        irc.queueMsg(ircmsgs.unban(channel, banmask))
                schedule.addEvent(f, expiry)
        if bannedNick == msg.nick:
            doBan()
        elif ircdb.checkCapability(msg.prefix, capability):
            if ircdb.checkCapability(bannedHostmask, capability):
                self.log.warning('%s tried to ban %q, but both have %s',
                                 msg.prefix, bannedHostmask, capability)
                irc.error(format(_('%s has %s too, you can\'t ban '
                                 'him/her/it.'), bannedNick, capability))
            else:
                doBan()
        else:
            self.log.warning('%q attempted kban without %s',
                             msg.prefix, capability)
            irc.errorNoCapability(capability)
            exact,nick,user,host
    kban = wrap(kban,
                ['op',
                 getopts({'exact':'', 'nick':'', 'user':'', 'host':''}),
                 ('isGranted', _('kick or ban someone')),
                 'nickInChannel',
                 optional('expiry', 0),
                 additional('text')])

    @internationalizeDocstring
    def unban(self, irc, msg, args, channel, hostmask):
        """[<channel>] [<hostmask>]

        Unbans <hostmask> on <channel>.  If <hostmask> is not given, unbans
        any hostmask currently banned on <channel> that matches your current
        hostmask.  Especially useful for unbanning yourself when you get
        unexpectedly (or accidentally) banned from the channel.  <channel> is
        only necessary if the message isn't sent in the channel itself.
        """
        if hostmask:
            self._sendMsg(irc, ircmsgs.unban(channel, hostmask))
        else:
            bans = []
            for banmask in irc.state.channels[channel].bans:
                if ircutils.hostmaskPatternEqual(banmask, msg.prefix):
                    bans.append(banmask)
            if bans:
                irc.queueMsg(ircmsgs.unbans(channel, bans))
                irc.replySuccess(format(_('All bans on %s matching %s '
                                        'have been removed.'),
                                        channel, msg.prefix))
            else:
                irc.error(_('No bans matching %s were found on %s.') %
                          (msg.prefix, channel))
    unban = wrap(unban, ['op',
                         ('isGranted', _('unban someone')),
                         additional('hostmask')])

    @internationalizeDocstring
    def invite(self, irc, msg, args, channel, nick):
        """[<channel>] <nick>

        If you have the #channel,op capability, this will invite <nick>
        to join <channel>. <channel> is only necessary if the message isn't
        sent in the channel itself.
        """
        nick = nick or msg.nick
        self._sendMsg(irc, ircmsgs.invite(nick, channel))
        self.invites[(irc.getRealIrc(), ircutils.toLower(nick))] = irc
    invite = wrap(invite, ['op', ('isGranted', _('invite someone')),
                           additional('nick')])

    def do341(self, irc, msg):
        (foo, nick, channel) = msg.args
        nick = ircutils.toLower(nick)
        replyIrc = self.invites.pop((irc, nick), None)
        if replyIrc is not None:
            self.log.info('Inviting %s to %s by command of %s.',
                          nick, channel, replyIrc.msg.prefix)
            replyIrc.replySuccess()
        else:
            self.log.info('Inviting %s to %s.', nick, channel)

    def do443(self, irc, msg):
        (foo, nick, channel, foo) = msg.args
        nick = ircutils.toLower(nick)
        replyIrc = self.invites.pop((irc, nick), None)
        if replyIrc is not None:
            replyIrc.error(format(_('%s is already in %s.'), nick, channel))

    def do401(self, irc, msg):
        nick = msg.args[1]
        nick = ircutils.toLower(nick)
        replyIrc = self.invites.pop((irc, nick), None)
        if replyIrc is not None:
            replyIrc.error(format(_('There is no %s on this network.'), nick))

    def do504(self, irc, msg):
        nick = msg.args[1]
        nick = ircutils.toLower(nick)
        replyIrc = self.invites.pop((irc, nick), None)
        if replyIrc is not None:
            replyIrc.error(format('There is no %s on this server.', nick))

    class lobotomy(callbacks.Commands):
        @internationalizeDocstring
        def add(self, irc, msg, args, channel):
            """[<channel>]

            If you have the #channel,op capability, this will "lobotomize" the
            bot, making it silent and unanswering to all requests made in the
            channel. <channel> is only necessary if the message isn't sent in
            the channel itself.
            """
            c = ircdb.channels.getChannel(channel)
            c.lobotomized = True
            ircdb.channels.setChannel(channel, c)
            irc.replySuccess()
        add = wrap(add, ['op'])

        @internationalizeDocstring
        def remove(self, irc, msg, args, channel):
            """[<channel>]

            If you have the #channel,op capability, this will unlobotomize the
            bot, making it respond to requests made in the channel again.
            <channel> is only necessary if the message isn't sent in the channel
            itself.
            """
            c = ircdb.channels.getChannel(channel)
            c.lobotomized = False
            ircdb.channels.setChannel(channel, c)
            irc.replySuccess()
        remove = wrap(remove, ['op'])

        @internationalizeDocstring
        def list(self, irc, msg, args):
            """takes no arguments

            Returns the channels in which this bot is lobotomized.
            """
            L = []
            for (channel, c) in ircdb.channels.iteritems():
                if c.lobotomized:
                    chancap = ircdb.makeChannelCapability(channel, 'op')
                    if ircdb.checkCapability(msg.prefix, 'admin') or \
                       ircdb.checkCapability(msg.prefix, chancap) or \
                       (channel in irc.state.channels and \
                        msg.nick in irc.state.channels[channel].users):
                        L.append(channel)
            if L:
                L.sort()
                s = format(_('I\'m currently lobotomized in %L.'), L)
                irc.reply(s)
            else:
                irc.reply(_('I\'m not currently lobotomized in any channels '
                          'that you\'re in.'))
        list = wrap(list)

    class ban(callbacks.Commands):
        @internationalizeDocstring
        def add(self, irc, msg, args, channel, banmask, expires):
            """[<channel>] <nick|hostmask> [<expires>]

            If you have the #channel,op capability, this will effect a
            persistent ban from interacting with the bot on the given
            <hostmask> (or the current hostmask associated with <nick>).  Other
            plugins may enforce this ban by actually banning users with
            matching hostmasks when they join.  <expires> is an optional
            argument specifying when (in "seconds from now") the ban should
            expire; if none is given, the ban will never automatically expire.
            <channel> is only necessary if the message isn't sent in the
            channel itself.
            """
            c = ircdb.channels.getChannel(channel)
            c.addBan(banmask, expires)
            ircdb.channels.setChannel(channel, c)
            irc.replySuccess()
        add = wrap(add, ['op', 'banmask', additional('expiry', 0)])

        @internationalizeDocstring
        def remove(self, irc, msg, args, channel, banmask):
            """[<channel>] <hostmask>

            If you have the #channel,op capability, this will remove the
            persistent ban on <hostmask>.  <channel> is only necessary if the
            message isn't sent in the channel itself.
            """
            c = ircdb.channels.getChannel(channel)
            try:
                c.removeBan(banmask)
                ircdb.channels.setChannel(channel, c)
                irc.replySuccess()
            except KeyError:
                irc.error(_('There are no persistent bans for that hostmask.'))
        remove = wrap(remove, ['op', 'hostmask'])

        @internationalizeDocstring
        def list(self, irc, msg, args, channel):
            """[<channel>]

            If you have the #channel,op capability, this will show you the
            current persistent bans on #channel.
            """
            c = ircdb.channels.getChannel(channel)
            if c.bans:
                bans = []
                for ban in c.bans:
                    if c.bans[ban]:
                        bans.append(format(_('%q (expires %t)'),
                                           ban, c.bans[ban]))
                    else:
                        bans.append(format(_('%q (never expires)'),
                                           ban, c.bans[ban]))
                irc.reply(format('%L', bans))
            else:
                irc.reply(format(_('There are no persistent bans on %s.'),
                                 channel))
        list = wrap(list, ['op'])

    class ignore(callbacks.Commands):
        @internationalizeDocstring
        def add(self, irc, msg, args, channel, banmask, expires):
            """[<channel>] <nick|hostmask> [<expires>]

            If you have the #channel,op capability, this will set a persistent
            ignore on <hostmask> or the hostmask currently
            associated with <nick>. <expires> is an optional argument
            specifying when (in "seconds from now") the ignore will expire; if
            it isn't given, the ignore will never automatically expire.
            <channel> is only necessary if the message isn't sent in the
            channel itself.
            """
            c = ircdb.channels.getChannel(channel)
            c.addIgnore(banmask, expires)
            ircdb.channels.setChannel(channel, c)
            irc.replySuccess()
        add = wrap(add, ['op', 'banmask', additional('expiry', 0)])

        @internationalizeDocstring
        def remove(self, irc, msg, args, channel, banmask):
            """[<channel>] <hostmask>

            If you have the #channel,op capability, this will remove the
            persistent ignore on <hostmask> in the channel. <channel> is only
            necessary if the message isn't sent in the channel itself.
            """
            c = ircdb.channels.getChannel(channel)
            try:
                c.removeIgnore(banmask)
                ircdb.channels.setChannel(channel, c)
                irc.replySuccess()
            except KeyError:
                irc.error(_('There are no ignores for that hostmask.'))
        remove = wrap(remove, ['op', 'hostmask'])

        @internationalizeDocstring
        def list(self, irc, msg, args, channel):
            """[<channel>]

            Lists the hostmasks that the bot is ignoring on the given channel.
            <channel> is only necessary if the message isn't sent in the
            channel itself.
            """
            # XXX Add the expirations.
            c = ircdb.channels.getChannel(channel)
            if len(c.ignores) == 0:
                s = format(_('I\'m not currently ignoring any hostmasks in '
                           '%q'), channel)
                irc.reply(s)
            else:
                L = sorted(c.ignores)
                irc.reply(utils.str.commaAndify(map(repr, L)))
        list = wrap(list, ['op'])

    class capability(callbacks.Commands):
        @internationalizeDocstring
        def add(self, irc, msg, args, channel, user, capabilities):
            """[<channel>] <nick|username> <capability> [<capability> ...]

            If you have the #channel,op capability, this will give the user
            <name> (or the user to whom <nick> maps)
            the capability <capability> in the channel. <channel> is only
            necessary if the message isn't sent in the channel itself.
            """
            for c in capabilities.split():
                c = ircdb.makeChannelCapability(channel, c)
                user.addCapability(c)
            ircdb.users.setUser(user)
            irc.replySuccess()
        add = wrap(add, ['op', 'otherUser', 'capability'])

        @internationalizeDocstring
        def remove(self, irc, msg, args, channel, user, capabilities):
            """[<channel>] <name|hostmask> <capability> [<capability> ...]

            If you have the #channel,op capability, this will take from the
            user currently identified as <name> (or the user to whom <hostmask>
            maps) the capability <capability> in the channel. <channel> is only
            necessary if the message isn't sent in the channel itself.
            """
            fail = []
            for c in capabilities.split():
                cap = ircdb.makeChannelCapability(channel, c)
                try:
                    user.removeCapability(cap)
                except KeyError:
                    fail.append(c)
            ircdb.users.setUser(user)
            if fail:
                s = 'capability'
                if len(fail) > 1:
                    s = utils.str.pluralize(s)
                irc.error(format(_('That user didn\'t have the %L %s.'), fail,
                          s), Raise=True)
            irc.replySuccess()
        remove = wrap(remove, ['op', 'otherUser', 'capability'])

        # XXX This needs to be fix0red to be like Owner.defaultcapability.  Or
        # something else.  This is a horrible interface.
        @internationalizeDocstring
        def setdefault(self, irc, msg, args, channel, v):
            """[<channel>] {True|False}

            If you have the #channel,op capability, this will set the default
            response to non-power-related (that is, not {op, halfop, voice})
            capabilities to be the value you give. <channel> is only necessary
            if the message isn't sent in the channel itself.
            """
            c = ircdb.channels.getChannel(channel)
            if v:
                c.setDefaultCapability(True)
            else:
                c.setDefaultCapability(False)
            ircdb.channels.setChannel(channel, c)
            irc.replySuccess()
        setdefault = wrap(setdefault, ['op', 'boolean'])

        @internationalizeDocstring
        def set(self, irc, msg, args, channel, capabilities):
            """[<channel>] <capability> [<capability> ...]

            If you have the #channel,op capability, this will add the channel
            capability <capability> for all users in the channel. <channel> is
            only necessary if the message isn't sent in the channel itself.
            """
            chan = ircdb.channels.getChannel(channel)
            for c in capabilities:
                chan.addCapability(c)
            ircdb.channels.setChannel(channel, chan)
            irc.replySuccess()
        set = wrap(set, ['op', many('capability')])

        @internationalizeDocstring
        def unset(self, irc, msg, args, channel, capabilities):
            """[<channel>] <capability> [<capability> ...]

            If you have the #channel,op capability, this will unset the channel
            capability <capability> so each user's specific capability or the
            channel default capability will take precedence. <channel> is only
            necessary if the message isn't sent in the channel itself.
            """
            chan = ircdb.channels.getChannel(channel)
            fail = []
            for c in capabilities:
                try:
                    chan.removeCapability(c)
                except KeyError:
                    fail.append(c)
            ircdb.channels.setChannel(channel, chan)
            if fail:
                s = _('capability')
                if len(fail) > 1:
                    s = utils.str.pluralize(s)
                irc.error(format(_('I do not know about the %L %s.'), fail, s),
                          Raise=True)
            irc.replySuccess()
        unset = wrap(unset, ['op', many('capability')])

        @internationalizeDocstring
        def list(self, irc, msg, args, channel):
            """[<channel>]

            Returns the capabilities present on the <channel>. <channel> is
            only necessary if the message isn't sent in the channel itself.
            """
            c = ircdb.channels.getChannel(channel)
            L = sorted(c.capabilities)
            irc.reply(' '.join(L))
        list = wrap(list, ['channel'])

    @internationalizeDocstring
    def disable(self, irc, msg, args, channel, plugin, command):
        """[<channel>] [<plugin>] [<command>]

        If you have the #channel,op capability, this will disable the <command>
        in <channel>.  If <plugin> is provided, <command> will be disabled only
        for that plugin.  If only <plugin> is provided, all commands in the
        given plugin will be disabled.  <channel> is only necessary if the
        message isn't sent in the channel itself.
        """
        chan = ircdb.channels.getChannel(channel)
        failMsg = ''
        if plugin:
            s = '-%s' % plugin.name()
            if command:
                if plugin.isCommand(command):
                    s = '-%s.%s' % (plugin.name(), command)
                else:
                    failMsg = format(_('The %s plugin does not have a command '
                                     'called %s.'), plugin.name(), command)
        elif command:
            # findCallbackForCommand
            if filter(None, irc.findCallbacksForArgs([command])):
                s = '-%s' % command
            else:
                failMsg = format(_('No plugin or command named %s could be '
                                 'found.'), command)
        else:
            raise callbacks.ArgumentError
        if failMsg:
            irc.error(failMsg)
        else:
            chan.addCapability(s)
            ircdb.channels.setChannel(channel, chan)
            irc.replySuccess()
    disable = wrap(disable, ['op',
                             optional(('plugin', False)),
                             additional('commandName')])

    @internationalizeDocstring
    def enable(self, irc, msg, args, channel, plugin, command):
        """[<channel>] [<plugin>] [<command>]

        If you have the #channel,op capability, this will enable the <command>
        in <channel> if it has been disabled.  If <plugin> is provided,
        <command> will be enabled only for that plugin.  If only <plugin> is
        provided, all commands in the given plugin will be enabled.  <channel>
        is only necessary if the message isn't sent in the channel itself.
        """
        chan = ircdb.channels.getChannel(channel)
        failMsg = ''
        if plugin:
            s = '-%s' % plugin.name()
            if command:
                if plugin.isCommand(command):
                    s = '-%s.%s' % (plugin.name(), command)
                else:
                    failMsg = format(_('The %s plugin does not have a command '
                                     'called %s.'), plugin.name(), command)
        elif command:
            # findCallbackForCommand
            if filter(None, irc.findCallbacksForArgs([command])):
                s = '-%s' % command
            else:
                failMsg = format(_('No plugin or command named %s could be '
                                 'found.'), command)
        else:
            raise callbacks.ArgumentError
        if failMsg:
            irc.error(failMsg)
        else:
            fail = []
            try:
                chan.removeCapability(s)
            except KeyError:
                fail.append(s)
            ircdb.channels.setChannel(channel, chan)
            if fail:
                irc.error(format(_('%s was not disabled.'), s[1:]))
            else:
                irc.replySuccess()
    enable = wrap(enable, ['op',
                           optional(('plugin', False)),
                           additional('commandName')])

    @internationalizeDocstring
    def nicks(self, irc, msg, args, channel, optlist):
        """[<channel>] [--count]

        Returns the nicks in <channel>.  <channel> is only necessary if the
        message isn't sent in the channel itself. Returns only the number of
        nicks if --count option is provided.
        """
        # Make sure we don't elicit information about private channels to
        # people or channels that shouldn't know
        if 's' in irc.state.channels[channel].modes and \
            msg.args[0] != channel and \
            (ircutils.isChannel(msg.args[0]) or \
             msg.nick not in irc.state.channels[channel].users):
<<<<<<< HEAD
            irc.error(_('You don\'t have access to that information.'))
            return
=======
            irc.error('You don\'t have access to that information.',
                      Raise=True)
>>>>>>> 755fe119
        L = list(irc.state.channels[channel].users)
        keys = [option for (option, arg) in optlist]
        if 'count' not in keys:
            utils.sortBy(str.lower, L)
            irc.reply(utils.str.commaAndify(L))
        else:
            irc.reply(str(len(L)))
    nicks = wrap(nicks, ['inChannel',
                        getopts({'count':''})])

    @internationalizeDocstring
    def alertOps(self, irc, channel, s, frm=None):
        """Internal message for notifying all the #channel,ops in a channel of
        a given situation."""
        capability = ircdb.makeChannelCapability(channel, 'op')
        s = format(_('Alert to all %s ops: %s'), channel, s)
        if frm is not None:
            s += format(_(' (from %s)'), frm)
        for nick in irc.state.channels[channel].users:
            hostmask = irc.state.nickToHostmask(nick)
            if ircdb.checkCapability(hostmask, capability):
                irc.reply(s, to=nick, private=True)

    @internationalizeDocstring
    def alert(self, irc, msg, args, channel, text):
        """[<channel>] <text>

        Sends <text> to all the users in <channel> who have the <channel>,op
        capability.
        """
        self.alertOps(irc, channel, text, frm=msg.nick)
    alert = wrap(alert, ['inChannel', 'text'])


Class = Channel

# vim:set shiftwidth=4 softtabstop=4 expandtab textwidth=79:<|MERGE_RESOLUTION|>--- conflicted
+++ resolved
@@ -827,13 +827,8 @@
             msg.args[0] != channel and \
             (ircutils.isChannel(msg.args[0]) or \
              msg.nick not in irc.state.channels[channel].users):
-<<<<<<< HEAD
-            irc.error(_('You don\'t have access to that information.'))
-            return
-=======
-            irc.error('You don\'t have access to that information.',
-                      Raise=True)
->>>>>>> 755fe119
+            irc.error(_('You don\'t have access to that information.'),
+                    Raise=True)
         L = list(irc.state.channels[channel].users)
         keys = [option for (option, arg) in optlist]
         if 'count' not in keys:
