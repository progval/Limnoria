###
# Copyright (c) 2002-2004, Jeremiah Fincher
# Copyright (c) 2009-2010, James McCoy
# All rights reserved.
#
# Redistribution and use in source and binary forms, with or without
# modification, are permitted provided that the following conditions are met:
#
#   * Redistributions of source code must retain the above copyright notice,
#     this list of conditions, and the following disclaimer.
#   * Redistributions in binary form must reproduce the above copyright notice,
#     this list of conditions, and the following disclaimer in the
#     documentation and/or other materials provided with the distribution.
#   * Neither the name of the author of this software nor the name of
#     contributors to this software may be used to endorse or promote products
#     derived from this software without specific prior written consent.
#
# THIS SOFTWARE IS PROVIDED BY THE COPYRIGHT HOLDERS AND CONTRIBUTORS "AS IS"
# AND ANY EXPRESS OR IMPLIED WARRANTIES, INCLUDING, BUT NOT LIMITED TO, THE
# IMPLIED WARRANTIES OF MERCHANTABILITY AND FITNESS FOR A PARTICULAR PURPOSE
# ARE DISCLAIMED.  IN NO EVENT SHALL THE COPYRIGHT OWNER OR CONTRIBUTORS BE
# LIABLE FOR ANY DIRECT, INDIRECT, INCIDENTAL, SPECIAL, EXEMPLARY, OR
# CONSEQUENTIAL DAMAGES (INCLUDING, BUT NOT LIMITED TO, PROCUREMENT OF
# SUBSTITUTE GOODS OR SERVICES; LOSS OF USE, DATA, OR PROFITS; OR BUSINESS
# INTERRUPTION) HOWEVER CAUSED AND ON ANY THEORY OF LIABILITY, WHETHER IN
# CONTRACT, STRICT LIABILITY, OR TORT (INCLUDING NEGLIGENCE OR OTHERWISE)
# ARISING IN ANY WAY OUT OF THE USE OF THIS SOFTWARE, EVEN IF ADVISED OF THE
# POSSIBILITY OF SUCH DAMAGE.
###

import re
import types

import supybot.conf as conf
import supybot.utils as utils
from supybot.commands import *
import supybot.ircutils as ircutils
import supybot.registry as registry
import supybot.callbacks as callbacks
from supybot.i18n import PluginInternationalization, internationalizeDocstring
_ = PluginInternationalization('Alias')

# Copied from the old privmsgs.py.
def getChannel(msg, args=()):
    """Returns the channel the msg came over or the channel given in args.

    If the channel was given in args, args is modified (the channel is
    removed).
    """
    if args and ircutils.isChannel(args[0]):
        if conf.supybot.reply.requireChannelCommandsToBeSentInChannel():
            if args[0] != msg.args[0]:
                s = 'Channel commands must be sent in the channel to which ' \
                    'they apply; if this is not the behavior you desire, ' \
                    'ask the bot\'s administrator to change the registry ' \
                    'variable ' \
                    'supybot.reply.requireChannelCommandsToBeSentInChannel ' \
                    'to False.'
                raise callbacks.Error, s
        return args.pop(0)
    elif ircutils.isChannel(msg.args[0]):
        return msg.args[0]
    else:
        raise callbacks.Error, 'Command must be sent in a channel or ' \
                               'include a channel in its arguments.'

def getArgs(args, required=1, optional=0, wildcard=0):
    if len(args) < required:
        raise callbacks.ArgumentError
    if len(args) < required + optional:
        ret = list(args) + ([''] * (required + optional - len(args)))
    elif len(args) >= required + optional:
        if not wildcard:
            ret = list(args[:required + optional - 1])
            ret.append(' '.join(args[required + optional - 1:]))
        else:
            ret = list(args)
    return ret

class AliasError(Exception):
    pass

class RecursiveAlias(AliasError):
    pass

dollarRe = re.compile(r'\$(\d+)')
def findBiggestDollar(alias):
    dollars = dollarRe.findall(alias)
    dollars = map(int, dollars)
    dollars.sort()
    if dollars:
        return dollars[-1]
    else:
        return 0

atRe = re.compile(r'@(\d+)')
def findBiggestAt(alias):
    ats = atRe.findall(alias)
    ats = map(int, ats)
    ats.sort()
    if ats:
        return ats[-1]
    else:
        return 0

def escapeAlias(alias):
    """Encodes [a-z0-9.]+ into [a-z][a-z0-9].
    Format: a<number of escaped chars>a(<index>d)+<word without dots>."""
    prefix = ''
    new_alias = ''
    prefixes = 0
    for index, char in enumerate(alias):
        if char == '.':
            prefix += '%sd' % index
            prefixes += 1
        elif char == '|':
            prefix += '%sp' % index
            prefixes += 1
        else:
            new_alias += char
    pre_prefix = 'a%ia' % prefixes
    return pre_prefix + prefix + new_alias

def unescapeAlias(alias):
    alias = alias[1:] # Strip the leading 'a'
    escaped_nb = ''
    while alias[0] in '0123456789':
        escaped_nb += alias[0]
        alias = alias[1:]
    alias = alias[1:]
    escaped_nb = int(escaped_nb)
    escaped_chars = []
    while alias[0] in '0123456789':
        current_group = ''
        while alias[0] in '0123456789':
            current_group += alias[0]
            alias = alias[1:]
        if alias[0] == 'd':
            char = '.'
        elif alias[0] == 'p':
            char = '|'
        else:
            char = alias[0]
        alias = alias[1:]
        escaped_chars.append((int(current_group), char))
        if len(escaped_chars) == escaped_nb:
            break
    new_alias = ''
    index = 0
    for char in alias:
        if escaped_chars and index == escaped_chars[0][0]:
            new_alias += escaped_chars[0][1]
            escaped_chars.pop(0)
            index += 1
        new_alias += char
        index += 1
    return new_alias

def makeNewAlias(name, alias):
    original = alias
    biggestDollar = findBiggestDollar(original)
    biggestAt = findBiggestAt(original)
    wildcard = '$*' in original
    if biggestAt and wildcard:
        raise AliasError, 'Can\'t mix $* and optional args (@1, etc.)'
    if original.count('$*') > 1:
        raise AliasError, 'There can be only one $* in an alias.'
    testTokens = callbacks.tokenize(original)
    if testTokens and isinstance(testTokens[0], list):
        raise AliasError, 'Commands may not be the result of nesting.'
    def f(self, irc, msg, args):
        alias = original.replace('$nick', msg.nick)
        if '$channel' in original:
            channel = getChannel(msg, args)
            alias = alias.replace('$channel', channel)
        tokens = callbacks.tokenize(alias)
        if biggestDollar or biggestAt:
            args = getArgs(args, required=biggestDollar, optional=biggestAt,
                            wildcard=wildcard)
        def regexpReplace(m):
            idx = int(m.group(1))
            return args[idx-1]
        def replace(tokens, replacer):
            for (i, token) in enumerate(tokens):
                if isinstance(token, list):
                    replace(token, replacer)
                else:
                    tokens[i] = replacer(token)
        replace(tokens, lambda s: dollarRe.sub(regexpReplace, s))
        if biggestAt:
            assert not wildcard
            args = args[biggestDollar:]
            replace(tokens, lambda s: atRe.sub(regexpReplace, s))
        if wildcard:
            assert not biggestAt
            # Gotta remove the things that have already been subbed in.
            i = biggestDollar
            while i:
                args.pop(0)
                i -= 1
            def everythingReplace(tokens):
                for (i, token) in enumerate(tokens):
                    if isinstance(token, list):
                        if everythingReplace(token):
                            return
                    if token == '$*':
                        tokens[i:i+1] = args
                        return True
                    elif '$*' in token:
                        tokens[i] = token.replace('$*', ' '.join(args))
                        return True
                return False
            everythingReplace(tokens)
        self.Proxy(irc, msg, tokens)
    flexargs = ''
    if biggestDollar and (wildcard or biggestAt):
<<<<<<< HEAD
        flexargs = _(' at least')
    doc =format(_('<an alias,%s %n>\n\nAlias for %q.'),
                flexargs, (biggestDollar, _('argument')), alias)
=======
        flexargs = ' at least'
    doc =format('<an alias,%s %n>\n\nAlias for %q.',
                flexargs, (biggestDollar, 'argument'), alias)
>>>>>>> 6f925e5f
    f = utils.python.changeFunctionName(f, name, doc)
    return f

class Alias(callbacks.Plugin):
    def __init__(self, irc):
        self.__parent = super(Alias, self)
        self.__parent.__init__(irc)
        # Schema: {alias: [command, locked, commandMethod]}
        self.aliases = {}
        # XXX This should go.  aliases should be a space separate list, etc.
        group = conf.supybot.plugins.Alias.aliases
        group2 = conf.supybot.plugins.Alias.escapedaliases
        for (name, alias) in registry._cache.iteritems():
            name = name.lower()
            if name.startswith('supybot.plugins.alias.aliases.'):
                name = name[len('supybot.plugins.alias.aliases.'):]
                if '.' in name:
                    continue
                conf.registerGlobalValue(group, name, registry.String('', ''))
                conf.registerGlobalValue(group.get(name), 'locked',
                                         registry.Boolean(False, ''))
            elif name.startswith('supybot.plugins.alias.escapedaliases.'):
                name = name[len('supybot.plugins.alias.escapedaliases.'):]
                if '.' in name:
                    continue
                conf.registerGlobalValue(group2, name,
                        registry.String('', ''))
                conf.registerGlobalValue(group2.get(name),
                    'locked', registry.Boolean(False, ''))
        for (name, value) in group.getValues(fullNames=False):
            name = name.lower() # Just in case.
            command = value()
            locked = value.locked()
            self.aliases[name] = [command, locked, None]
        for (name, value) in group2.getValues(fullNames=False):
            name = name.lower() # Just in case.
            command = value()
            locked = value.locked()
            self.aliases[unescapeAlias(name)] = [command, locked, None]
        for (alias, (command, locked, _)) in self.aliases.items():
            try:
                self.addAlias(irc, alias, command, locked)
            except Exception, e:
                self.log.exception('Exception when trying to add alias %s.  '
                                   'Removing from the Alias database.', alias)
                del self.aliases[alias]

    def isCommandMethod(self, name):
        if not self.__parent.isCommandMethod(name):
            if name in self.aliases:
                return True
            else:
                return False
        else:
            return True

    def listCommands(self):
        return self.__parent.listCommands(self.aliases.keys())

    def getCommandMethod(self, command):
        try:
            return self.__parent.getCommandMethod(command)
        except AttributeError:
            return self.aliases[command[0]][2]

    @internationalizeDocstring
    def lock(self, irc, msg, args, name):
        """<alias>

        Locks an alias so that no one else can change it.
        """
        if name in self.aliases and self.isCommandMethod(name):
            self.aliases[name][1] = True
            conf.supybot.plugins.Alias.aliases.get(name).locked.setValue(True)
            irc.replySuccess()
        else:
            irc.error(_('There is no such alias.'))
    lock = wrap(lock, [('checkCapability', 'admin'), 'commandName'])

    @internationalizeDocstring
    def unlock(self, irc, msg, args, name):
        """<alias>

        Unlocks an alias so that people can define new aliases over it.
        """
        if name in self.aliases and self.isCommandMethod(name):
            self.aliases[name][1] = False
            conf.supybot.plugins.Alias.aliases.get(name).locked.setValue(False)
            irc.replySuccess()
        else:
            irc.error(_('There is no such alias.'))
    unlock = wrap(unlock, [('checkCapability', 'admin'), 'commandName'])

    _invalidCharsRe = re.compile(r'[\[\]\s]')
    def addAlias(self, irc, name, alias, lock=False):
        if self._invalidCharsRe.search(name):
            raise AliasError, 'Names cannot contain spaces or square brackets.'
        realName = callbacks.canonicalName(name)
        if name != realName:
            s = format(_('That name isn\'t valid.  Try %q instead.'), realName)
            raise AliasError, s
        name = realName
        if self.isCommandMethod(name):
            if realName not in self.aliases:
                s = 'You can\'t overwrite commands in this plugin.'
                raise AliasError, s
        if name in self.aliases:
            (currentAlias, locked, _) = self.aliases[name]
            if locked and currentAlias != alias:
                raise AliasError, format('Alias %q is locked.', name)
        try:
            f = makeNewAlias(name, alias)
            f = types.MethodType(f, self)
        except RecursiveAlias:
            raise AliasError, 'You can\'t define a recursive alias.'
        if '.' in name or '|' in name:
            aliasGroup = self.registryValue('escapedaliases', value=False)
            confname = escapeAlias(name)
        else:
            aliasGroup = self.registryValue('aliases', value=False)
            confname = name
        if name in self.aliases:
            # We gotta remove it so its value gets updated.
            aliasGroup.unregister(confname)
        conf.registerGlobalValue(aliasGroup, confname,
                                 registry.String(alias, ''))
        conf.registerGlobalValue(aliasGroup.get(confname), 'locked',
                                 registry.Boolean(lock, ''))
        self.aliases[name] = [alias, lock, f]

    def removeAlias(self, name, evenIfLocked=False):
        name = callbacks.canonicalName(name)
        if name in self.aliases and self.isCommandMethod(name):
            if evenIfLocked or not self.aliases[name][1]:
                del self.aliases[name]
                conf.supybot.plugins.Alias.aliases.unregister(name)
            else:
                raise AliasError, 'That alias is locked.'
        else:
            raise AliasError, 'There is no such alias.'

    @internationalizeDocstring
    def add(self, irc, msg, args, name, alias):
        """<name> <command>

        Defines an alias <name> that executes <command>.  The <command>
        should be in the standard "command argument [nestedcommand argument]"
        arguments to the alias; they'll be filled with the first, second, etc.
        arguments.  $1, $2, etc. can be used for required arguments.  @1, @2,
        etc. can be used for optional arguments.  $* simply means "all
        remaining arguments," and cannot be combined with optional arguments.
        """
        if ' ' not in alias:
            # If it's a single word, they probably want $*.
            alias += ' $*'
        try:
            self.addAlias(irc, name, alias)
            self.log.info('Adding alias %q for %q (from %s)',
                          name, alias, msg.prefix)
            irc.replySuccess()
        except AliasError, e:
            irc.error(str(e))
    add = wrap(add, ['commandName', 'text'])

    @internationalizeDocstring
    def remove(self, irc, msg, args, name):
        """<name>

        Removes the given alias, if unlocked.
        """
        try:
            self.removeAlias(name)
            self.log.info('Removing alias %q (from %s)', name, msg.prefix)
            irc.replySuccess()
        except AliasError, e:
            irc.error(str(e))
    remove = wrap(remove, ['commandName'])


Class = Alias

# vim:set shiftwidth=4 softtabstop=4 expandtab textwidth=79:<|MERGE_RESOLUTION|>--- conflicted
+++ resolved
@@ -214,15 +214,9 @@
         self.Proxy(irc, msg, tokens)
     flexargs = ''
     if biggestDollar and (wildcard or biggestAt):
-<<<<<<< HEAD
         flexargs = _(' at least')
     doc =format(_('<an alias,%s %n>\n\nAlias for %q.'),
                 flexargs, (biggestDollar, _('argument')), alias)
-=======
-        flexargs = ' at least'
-    doc =format('<an alias,%s %n>\n\nAlias for %q.',
-                flexargs, (biggestDollar, 'argument'), alias)
->>>>>>> 6f925e5f
     f = utils.python.changeFunctionName(f, name, doc)
     return f
 
