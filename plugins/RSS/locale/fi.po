# SOME DESCRIPTIVE TITLE.
# Copyright (C) YEAR ORGANIZATION
# Mika Suomalainen <mika.henrik.mainio@hotmail.com>, 2011.
#
msgid ""
msgstr ""
"Project-Id-Version: \n"
"POT-Creation-Date: 2011-10-29 16:08+CEST\n"
<<<<<<< HEAD
"PO-Revision-Date: 2011-10-29 17:32+0200\n"
"Last-Translator: Mika Suomalainen <mika.henrik.mainio@hotmail.com>\n"
=======
"PO-Revision-Date: 2011-10-29 17:10+0100\n"
"Last-Translator: Valentin Lorentz <progval@gmail.com>\n"
>>>>>>> 8b616d2f
"Language-Team: \n"
"Language: \n"
"MIME-Version: 1.0\n"
"Content-Type: text/plain; charset=UTF-8\n"
"Content-Transfer-Encoding: 8bit\n"
"Generated-By: pygettext.py 1.5\n"

#: config.py:50
msgid ""
"Determines whether the bot will bold the title of the feed when\n"
"    it announces new news."
msgstr ""
"Määrittää korostaako botti otsikon, kun se kuuluttaa uusia\n"
"    uutisia."

#: config.py:53
msgid ""
"Determines what string is\n"
"    used to separate headlines in new feeds."
msgstr ""
"Määrittää mitä merkkiketjua käytetään\n"
"    erottamaan otsikot uusissa syötteissä."

#: config.py:56
msgid ""
"Determines what\n"
"    prefix is prepended (if any) to the new news item announcements made in the\n"
"    channel."
msgstr ""
"Määrittää mikä\n"
"    etuliite (jos mikään) lisätään kuulutuksiin, jotka on tehty\n"
"    kanavalla."

#: config.py:56
msgid "New news from "
<<<<<<< HEAD
msgstr "Uusia uutisia kohteesta"
=======
msgstr "Uusia uutisia kohteesta "
>>>>>>> 8b616d2f

#: config.py:60
msgid ""
"Determines which RSS feeds\n"
"    should be announced in the channel; valid input is a list of strings\n"
"    (either registered RSS feeds or RSS feed URLs) separated by spaces."
msgstr ""
"Määrittää mitä RSS syötteitä kuulutetaan\n"
"    kanavalla; kelvollinen syöte on lista merkkiketjuista\n"
"    (joko rekisteröidyt RSS syötteet tai RSS syötteiden URL:it) välilyönneillä erotettuina."

#: config.py:64
msgid ""
"Indicates how many seconds the bot will\n"
"    wait between retrieving RSS feeds; requests made within this period will\n"
"    return cached results."
msgstr ""
"Määrittää kuinka monta sekuntia botti odottaa\n"
"    RSS syötteiden päivittämisten välillä; pyynnöt, jotka tehdän tällä ajalla\n"
"    palauttavat välimuistissa olevia tuloksia."

#: config.py:68
msgid ""
"Determines what feeds should be accessible as\n"
"    commands."
msgstr ""
"Määrittää mitten syötteiden pitäisi olla käytettävissä\n"
"    komentoina."

#: config.py:71
msgid ""
"Determines whether the bot will list the link\n"
"    along with the title of the feed when the rss command is called.\n"
"    supybot.plugins.RSS.announce.showLinks affects whether links will be\n"
"    listed when a feed is automatically announced."
msgstr ""
"Määrittää luetteleeko botti linkin\n"
"    syötteen otsikon kanssa, kun rss komentoa kutsutaan.\n"
"    supybot.plugins.RSS.announce.showLinks vaikuttaa luetellaanko\n"
"    linkit, kun syöte on kuulutettu automaattisesti."

#: config.py:92
msgid ""
"Determines whether the bot will list the link\n"
"    along with the title of the feed when a feed is automatically\n"
"    announced."
msgstr ""
"Määrittää luetteleeko botti linkin\n"
"    syötteen otsikon kautta, kun syöte kuulutetaan\n"
"    automaattisesti."

#: plugin.py:62
msgid ""
"This plugin is useful both for announcing updates to RSS feeds in a\n"
"    channel, and for retrieving the headlines of RSS feeds via command.  Use\n"
"    the \"add\" command to add feeds to this plugin, and use the \"announce\"\n"
"    command to determine what feeds should be announced in a given channel."
msgstr ""
"Tämä lisäosa on hyödyllinen kumpaankin, RSS syötteiden päivitysten kuuluttamiseen\n"
"    kanavalla, ja hakemaan RSS syötteen uusimmat otsikot komennon kautta.  Käytä\n"
"    \"add\" komentoa lisätäksesi syötteitä tähän lisäosaan ja \"announce\"\n"
"    komentoa määrittämään mitkä syötteet pitäisi kuuluttaa annetulla kanavalla."

#: plugin.py:340
msgid ""
"<name> <url>\n"
"\n"
"        Adds a command to this plugin that will look up the RSS feed at the\n"
"        given URL.\n"
"        "
msgstr ""
"<nimi> <url>\n"
"\n"
"        Lisää tähän lisäosaan komennon, joka hakee RSS syötteen annetusta\n"
"        URL osoitteesta..\n"
"        "

#: plugin.py:351
msgid ""
"<name>\n"
"\n"
"        Removes the command for looking up RSS feeds at <name> from\n"
"        this plugin.\n"
"        "
msgstr ""
"<nimi>\n"
"\n"
"        Poistaa komennon, joka hakee RSS syötteet <nimestä>,\n"
"        lisäosasta.\n"
"        "

#: plugin.py:357
msgid "That's not a valid RSS feed command name."
msgstr "Tuo ei ole kelvollinen RSS sylte komento nimi."

#: plugin.py:368
msgid ""
"[<channel>]\n"
"\n"
"            Returns the list of feeds announced in <channel>.  <channel> is\n"
"            only necessary if the message isn't sent in the channel itself.\n"
"            "
msgstr ""
"[<kanava>]\n"
"\n"
"            Palauttaa listan RSS syötteistä, joita kuulutetaan <kanavalla>.  <Kanava> on\n"
"            vaadittu vain jos viestiä ei lähetetä kanavalla itsellään.\n"
"            "

#: plugin.py:375
msgid "I am currently not announcing any feeds."
msgstr "Minä en tällä hetkellä kuuluta yhtään syötettä."

#: plugin.py:380
msgid ""
"[<channel>] <name|url> [<name|url> ...]\n"
"\n"
"            Adds the list of feeds to the current list of announced feeds in\n"
"            <channel>.  Valid feeds include the names of registered feeds as\n"
"            well as URLs for RSS feeds.  <channel> is only necessary if the\n"
"            message isn't sent in the channel itself.\n"
"            "
msgstr ""
"[<kanava>] <nimi|url> [<nimi|url> ...]\n"
"\n"
"            Lisää listan syötteistä tällä hetkellä\n"
"            <kanavalla> kuulutettaviin syötteisiin.  Kelvolliset syötteet sisältävät rekisteröityjen syötteiden nimet,\n"
"            kuten myös RSS syötteiden URL-osoitteet.  <Kanava> on vaadittu vain, jos\n"
"            viestiä ei lähetetä kanavalla itsellään.\n"
"            "

#: plugin.py:398
msgid ""
"[<channel>] <name|url> [<name|url> ...]\n"
"\n"
"            Removes the list of feeds from the current list of announced feeds\n"
"            in <channel>.  Valid feeds include the names of registered feeds as\n"
"            well as URLs for RSS feeds.  <channel> is only necessary if the\n"
"            message isn't sent in the channel itself.\n"
"            "
msgstr ""
"[<kanava>] <nimi|url> [<nimi|url> ...]\n"
"\n"
"            Poistaa listan RSS syötteistä botin tällä hetkellä <kanavalla> kuuluttamista\n"
"            syötteistä.  Kelvolliset syötteen nimet sisältävät\n"
"            URL osoitteet, kuten myös rekisteröidyt RSS syötteet.  <Kanava> on vaadittu vain, jos viestiä\n"
"            ei lähetetä kanavalla itsellään.\n"
"            "

#: plugin.py:416
msgid ""
"<url> [<number of headlines>]\n"
"\n"
"        Gets the title components of the given RSS feed.\n"
"        If <number of headlines> is given, return only that many headlines.\n"
"        "
msgstr ""
"<url> [<otsikoiden lukumäärä>]\n"
"\n"
"        Hakee annetun RSS syötteen otsikko komponentit.\n"
"        Jos <otsikoiden lukumäärä> on annettu, palauttaa vain niin monta otsikkoa.\n"
"        "

#: plugin.py:429
msgid "Couldn't get RSS feed."
msgstr "RSS syötettä ei pystytty hakemaan."

#: plugin.py:444
msgid ""
"<url|feed>\n"
"\n"
"        Returns information from the given RSS feed, namely the title,\n"
"        URL, description, and last update date, if available.\n"
"        "
msgstr ""
"<url|syöte>\n"
"\n"
"        Palauttaa tietoja annetusta RSS syötteestä, nimellisesti otsikon,\n"
"        URL, kuvauksen, ja viimeisen päivityksen, jos saatavilla.\n"
"        "

#: plugin.py:457
msgid "I couldn't retrieve that RSS feed."
msgstr "En voinut noutaa tuota RSS syötettä."

#: plugin.py:470
msgid "Title: %s;  URL: %u;  Description: %s;  Last updated: %s."
msgstr "Otsikko: %s;  URL: %u;  Kuvaus: %s;  Viimeeksi päivitetty: %s."
<|MERGE_RESOLUTION|>--- conflicted
+++ resolved
@@ -6,13 +6,8 @@
 msgstr ""
 "Project-Id-Version: \n"
 "POT-Creation-Date: 2011-10-29 16:08+CEST\n"
-<<<<<<< HEAD
 "PO-Revision-Date: 2011-10-29 17:32+0200\n"
 "Last-Translator: Mika Suomalainen <mika.henrik.mainio@hotmail.com>\n"
-=======
-"PO-Revision-Date: 2011-10-29 17:10+0100\n"
-"Last-Translator: Valentin Lorentz <progval@gmail.com>\n"
->>>>>>> 8b616d2f
 "Language-Team: \n"
 "Language: \n"
 "MIME-Version: 1.0\n"
@@ -48,11 +43,7 @@
 
 #: config.py:56
 msgid "New news from "
-<<<<<<< HEAD
-msgstr "Uusia uutisia kohteesta"
-=======
 msgstr "Uusia uutisia kohteesta "
->>>>>>> 8b616d2f
 
 #: config.py:60
 msgid ""
