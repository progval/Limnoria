###
# Copyright (c) 2005, Jeremiah Fincher
# All rights reserved.
#
# Redistribution and use in source and binary forms, with or without
# modification, are permitted provided that the following conditions are met:
#
#   * Redistributions of source code must retain the above copyright notice,
#     this list of conditions, and the following disclaimer.
#   * Redistributions in binary form must reproduce the above copyright notice,
#     this list of conditions, and the following disclaimer in the
#     documentation and/or other materials provided with the distribution.
#   * Neither the name of the author of this software nor the name of
#     contributors to this software may be used to endorse or promote products
#     derived from this software without specific prior written consent.
#
# THIS SOFTWARE IS PROVIDED BY THE COPYRIGHT HOLDERS AND CONTRIBUTORS "AS IS"
# AND ANY EXPRESS OR IMPLIED WARRANTIES, INCLUDING, BUT NOT LIMITED TO, THE
# IMPLIED WARRANTIES OF MERCHANTABILITY AND FITNESS FOR A PARTICULAR PURPOSE
# ARE DISCLAIMED.  IN NO EVENT SHALL THE COPYRIGHT OWNER OR CONTRIBUTORS BE
# LIABLE FOR ANY DIRECT, INDIRECT, INCIDENTAL, SPECIAL, EXEMPLARY, OR
# CONSEQUENTIAL DAMAGES (INCLUDING, BUT NOT LIMITED TO, PROCUREMENT OF
# SUBSTITUTE GOODS OR SERVICES; LOSS OF USE, DATA, OR PROFITS; OR BUSINESS
# INTERRUPTION) HOWEVER CAUSED AND ON ANY THEORY OF LIABILITY, WHETHER IN
# CONTRACT, STRICT LIABILITY, OR TORT (INCLUDING NEGLIGENCE OR OTHERWISE)
# ARISING IN ANY WAY OUT OF THE USE OF THIS SOFTWARE, EVEN IF ADVISED OF THE
# POSSIBILITY OF SUCH DAMAGE.
###

import supybot.conf as conf
import supybot.registry as registry
import supybot.callbacks as callbacks
from supybot.i18n import PluginInternationalization, internationalizeDocstring
_ = PluginInternationalization('RSS')

def configure(advanced):
    # This will be called by supybot to configure this module.  advanced is
    # a bool that specifies whether the user identified himself as an advanced
    # user or not.  You should effect your configuration by manipulating the
    # registry as appropriate.
    from supybot.questions import expect, anything, something, yn
    conf.registerPlugin('RSS', True)


class FeedNames(registry.SpaceSeparatedListOfStrings):
    List = callbacks.CanonicalNameSet

class FeedItemSortOrder(registry.OnlySomeStrings):
    """Valid values include 'asInFeed', 'oldestFirst', 'newestFirst'."""
    validStrings = ('asInFeed', 'oldestFirst', 'newestFirst')

RSS = conf.registerPlugin('RSS')
conf.registerChannelValue(RSS, 'bold', registry.Boolean(
    True, _("""Determines whether the bot will bold the title of the feed when
    it announces new news.""")))
conf.registerChannelValue(RSS, 'headlineSeparator',
    registry.StringSurroundedBySpaces(' || ', _("""Determines what string is
    used to separate headlines in new feeds.""")))
conf.registerChannelValue(RSS, 'announcementPrefix',
    registry.StringWithSpaceOnRight(_('New news from '), _("""Determines what
    prefix is prepended (if any) to the new news item announcements made in the
    channel.""")))
conf.registerChannelValue(RSS, 'announcementSeparator',
        registry.StringWithSpaceOnRight(_(': '), _("""Determines what
    suffix is appended to the feed name in a news item.""")))
conf.registerChannelValue(RSS, 'announce',
    registry.SpaceSeparatedSetOfStrings([], _("""Determines which RSS feeds
    should be announced in the channel; valid input is a list of strings
    (either registered RSS feeds or RSS feed URLs) separated by spaces.""")))
conf.registerGlobalValue(RSS, 'waitPeriod',
    registry.PositiveInteger(1800, _("""Indicates how many seconds the bot will
    wait between retrieving RSS feeds; requests made within this period will
<<<<<<< HEAD
    return cached results.""")))
conf.registerGlobalValue(RSS, 'sortFeedItems',
    FeedItemSortOrder('asInFeed', _("""Determines whether feed items should be
    sorted by their update timestamp or kept in the same order as they appear
    in a feed.""")))
=======
    return cached results."""))
conf.registerGlobalValue(RSS, 'stripRedirect', registry.Boolean(
    True, """Determines whether the bot will attempt to strip url redirection
    from headline links, by taking things after the last http://."""))

>>>>>>> 81c366a6
conf.registerGlobalValue(RSS, 'feeds',
    FeedNames([], _("""Determines what feeds should be accessible as
    commands.""")))
conf.registerChannelValue(RSS, 'showLinks',
    registry.Boolean(False, _("""Determines whether the bot will list the link
    along with the title of the feed when the rss command is called.
    supybot.plugins.RSS.announce.showLinks affects whether links will be
<<<<<<< HEAD
    listed when a feed is automatically announced.""")))
conf.registerGlobalValue(RSS, 'defaultNumberOfHeadlines',
    registry.PositiveInteger(1, _("""Indicates how many headlines an rss feed
    will output by default, if no number is provided.""")))
conf.registerChannelValue(RSS, 'initialAnnounceHeadlines',
    registry.PositiveInteger(5, _("""Indicates how many headlines an rss feed
    will output when it is first added to announce for a channel.""")))
conf.registerChannelValue(RSS, 'keywordWhitelist',
    registry.SpaceSeparatedSetOfStrings([], _("""Space separated list of 
    strings, lets you filter headlines to those containing one or more items
    in this whitelist.""")))
conf.registerChannelValue(RSS, 'keywordBlacklist',
    registry.SpaceSeparatedSetOfStrings([], _("""Space separated list of 
    strings, lets you filter headlines to those not containing any items
    in this blacklist.""")))
=======
    listed when a feed is automatically announced."""))
conf.registerChannelValue(RSS, 'showPubDate',
    registry.Boolean(False, """Determines whether the bot will list the 
    publication datetime stamp along with the title of the feed when the rss
    command is called.
    supybot.plugins.RSS.announce.showPubDate affects whether this will be
    listed when a feed is automatically announced."""))
conf.registerGlobalValue(RSS, 'defaultNumberOfHeadlines',
    registry.PositiveInteger(1, """Indicates how many headlines an rss feed 
    will output by default, if no number is provided."""))
conf.registerChannelValue(RSS, 'initialAnnounceHeadlines',
    registry.PositiveInteger(5, """Indicates how many headlines an rss feed 
    will output when it is first added to announce for a channel."""))
conf.registerChannelValue(RSS, 'keywordWhitelist',
    registry.SpaceSeparatedSetOfStrings([], """Space separated list of 
    strings, lets you filter headlines to those containing one or more items
    in this whitelist."""))
conf.registerChannelValue(RSS, 'keywordBlacklist',
    registry.SpaceSeparatedSetOfStrings([], """Space separated list of 
    strings, lets you filter headlines to those not containing any items
    in this blacklist."""))

>>>>>>> 81c366a6

conf.registerGroup(RSS, 'announce')
conf.registerChannelValue(RSS.announce, 'showLinks',
    registry.Boolean(False, _("""Determines whether the bot will list the link
    along with the title of the feed when a feed is automatically
<<<<<<< HEAD
    announced.""")))

=======
    announced."""))
conf.registerChannelValue(RSS.announce, 'showPubDate',
    registry.Boolean(False, """Determines whether the bot will list the 
    publication datetime stamp along with the title of the feed when a feed
    is automatically announced."""))
conf.registerGlobalValue(RSS.announce, 'cachePeriod',
    registry.PositiveInteger(604800, """Maximum age of cached RSS headlines,
    in seconds. Headline cache is used to avoid re-announcing old news."""))
>>>>>>> 81c366a6


# vim:set shiftwidth=4 softtabstop=4 expandtab textwidth=79:<|MERGE_RESOLUTION|>--- conflicted
+++ resolved
@@ -70,19 +70,12 @@
 conf.registerGlobalValue(RSS, 'waitPeriod',
     registry.PositiveInteger(1800, _("""Indicates how many seconds the bot will
     wait between retrieving RSS feeds; requests made within this period will
-<<<<<<< HEAD
     return cached results.""")))
 conf.registerGlobalValue(RSS, 'sortFeedItems',
     FeedItemSortOrder('asInFeed', _("""Determines whether feed items should be
     sorted by their update timestamp or kept in the same order as they appear
     in a feed.""")))
-=======
-    return cached results."""))
-conf.registerGlobalValue(RSS, 'stripRedirect', registry.Boolean(
-    True, """Determines whether the bot will attempt to strip url redirection
-    from headline links, by taking things after the last http://."""))
 
->>>>>>> 81c366a6
 conf.registerGlobalValue(RSS, 'feeds',
     FeedNames([], _("""Determines what feeds should be accessible as
     commands.""")))
@@ -90,7 +83,6 @@
     registry.Boolean(False, _("""Determines whether the bot will list the link
     along with the title of the feed when the rss command is called.
     supybot.plugins.RSS.announce.showLinks affects whether links will be
-<<<<<<< HEAD
     listed when a feed is automatically announced.""")))
 conf.registerGlobalValue(RSS, 'defaultNumberOfHeadlines',
     registry.PositiveInteger(1, _("""Indicates how many headlines an rss feed
@@ -106,48 +98,16 @@
     registry.SpaceSeparatedSetOfStrings([], _("""Space separated list of 
     strings, lets you filter headlines to those not containing any items
     in this blacklist.""")))
-=======
-    listed when a feed is automatically announced."""))
-conf.registerChannelValue(RSS, 'showPubDate',
-    registry.Boolean(False, """Determines whether the bot will list the 
-    publication datetime stamp along with the title of the feed when the rss
-    command is called.
-    supybot.plugins.RSS.announce.showPubDate affects whether this will be
-    listed when a feed is automatically announced."""))
-conf.registerGlobalValue(RSS, 'defaultNumberOfHeadlines',
-    registry.PositiveInteger(1, """Indicates how many headlines an rss feed 
-    will output by default, if no number is provided."""))
-conf.registerChannelValue(RSS, 'initialAnnounceHeadlines',
-    registry.PositiveInteger(5, """Indicates how many headlines an rss feed 
-    will output when it is first added to announce for a channel."""))
-conf.registerChannelValue(RSS, 'keywordWhitelist',
-    registry.SpaceSeparatedSetOfStrings([], """Space separated list of 
-    strings, lets you filter headlines to those containing one or more items
-    in this whitelist."""))
-conf.registerChannelValue(RSS, 'keywordBlacklist',
-    registry.SpaceSeparatedSetOfStrings([], """Space separated list of 
-    strings, lets you filter headlines to those not containing any items
-    in this blacklist."""))
-
->>>>>>> 81c366a6
 
 conf.registerGroup(RSS, 'announce')
 conf.registerChannelValue(RSS.announce, 'showLinks',
     registry.Boolean(False, _("""Determines whether the bot will list the link
     along with the title of the feed when a feed is automatically
-<<<<<<< HEAD
     announced.""")))
 
-=======
-    announced."""))
-conf.registerChannelValue(RSS.announce, 'showPubDate',
-    registry.Boolean(False, """Determines whether the bot will list the 
-    publication datetime stamp along with the title of the feed when a feed
-    is automatically announced."""))
 conf.registerGlobalValue(RSS.announce, 'cachePeriod',
-    registry.PositiveInteger(604800, """Maximum age of cached RSS headlines,
+    registry.PositiveInteger(86400, """Maximum age of cached RSS headlines,
     in seconds. Headline cache is used to avoid re-announcing old news."""))
->>>>>>> 81c366a6
 
 
 # vim:set shiftwidth=4 softtabstop=4 expandtab textwidth=79: