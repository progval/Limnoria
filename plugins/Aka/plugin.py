###
# Copyright (c) 2013, Valentin Lorentz
# All rights reserved.
#
# Redistribution and use in source and binary forms, with or without
# modification, are permitted provided that the following conditions are met:
#
#   * Redistributions of source code must retain the above copyright notice,
#     this list of conditions, and the following disclaimer.
#   * Redistributions in binary form must reproduce the above copyright notice,
#     this list of conditions, and the following disclaimer in the
#     documentation and/or other materials provided with the distribution.
#   * Neither the name of the author of this software nor the name of
#     contributors to this software may be used to endorse or promote products
#     derived from this software without specific prior written consent.
#
# THIS SOFTWARE IS PROVIDED BY THE COPYRIGHT HOLDERS AND CONTRIBUTORS "AS IS"
# AND ANY EXPRESS OR IMPLIED WARRANTIES, INCLUDING, BUT NOT LIMITED TO, THE
# IMPLIED WARRANTIES OF MERCHANTABILITY AND FITNESS FOR A PARTICULAR PURPOSE
# ARE DISCLAIMED.  IN NO EVENT SHALL THE COPYRIGHT OWNER OR CONTRIBUTORS BE
# LIABLE FOR ANY DIRECT, INDIRECT, INCIDENTAL, SPECIAL, EXEMPLARY, OR
# CONSEQUENTIAL DAMAGES (INCLUDING, BUT NOT LIMITED TO, PROCUREMENT OF
# SUBSTITUTE GOODS OR SERVICES; LOSS OF USE, DATA, OR PROFITS; OR BUSINESS
# INTERRUPTION) HOWEVER CAUSED AND ON ANY THEORY OF LIABILITY, WHETHER IN
# CONTRACT, STRICT LIABILITY, OR TORT (INCLUDING NEGLIGENCE OR OTHERWISE)
# ARISING IN ANY WAY OUT OF THE USE OF THIS SOFTWARE, EVEN IF ADVISED OF THE
# POSSIBILITY OF SUCH DAMAGE.

###

import re
import os
import sys
import datetime

import supybot.conf as conf
import supybot.utils as utils
import supybot.ircdb as ircdb
from supybot.commands import *
import supybot.plugins as plugins
import supybot.ircutils as ircutils
import supybot.callbacks as callbacks
from supybot.i18n import PluginInternationalization
_ = PluginInternationalization('Aka')

try:
    import sqlite3
except ImportError:
    sqlite3 = None
try:
    import sqlalchemy
    import sqlalchemy.ext
    import sqlalchemy.ext.declarative
except ImportError:
    sqlalchemy = None

if not (sqlite3 or sqlalchemy):
    raise callbacks.Error('You have to install python-sqlite3 or '
            'python-sqlalchemy in order to load this plugin.')

available_db = {}

class Alias(object):
    __slots__ = ('name', 'alias', 'locked', 'locked_by', 'locked_at')
    def __init__(self, name, alias):
        self.name = name
        self.alias = alias
        self.locked = False
        self.locked_by = None
        self.locked_at = None
    def __repr__(self):
        return "<Alias('%r', '%r')>" % (self.name, self.alias)
if sqlite3:
    class SQLiteAkaDB(object):
        __slots__ = ('engines', 'filename', 'dbs',)
        def __init__(self, filename):
            self.engines = ircutils.IrcDict()
            self.filename = filename.replace('sqlite3', 'sqlalchemy')

        def close(self):
            self.dbs.clear()

        def get_db(self, channel):
            if channel in self.engines:
                engine = self.engines[channel]
            else:
                filename = plugins.makeChannelFilename(self.filename, channel)
                exists = os.path.exists(filename)
                engine = sqlite3.connect(filename, check_same_thread=False)
                if not exists:
                    cursor = engine.cursor()
                    cursor.execute("""CREATE TABLE aliases (
                            id INTEGER NOT NULL,
                            name VARCHAR NOT NULL,
                            alias VARCHAR NOT NULL,
                            locked BOOLEAN NOT NULL,
                            locked_by VARCHAR,
                            locked_at DATETIME,
                            PRIMARY KEY (id),
                            UNIQUE (name))""")
                    engine.commit()
                self.engines[channel] = engine
            assert engine.execute("select 1").fetchone() == (1,)
            return engine


        def has_aka(self, channel, name):
            name = callbacks.canonicalName(name, preserve_spaces=True)
            if sys.version_info[0] < 3 and isinstance(name, str):
                name = name.decode('utf8')
            db = self.get_db(channel)
            return self.get_db(channel).cursor() \
                    .execute("""SELECT COUNT() as count
                                FROM aliases WHERE name = ?;""", (name,)) \
                    .fetchone()[0]

        def get_aka_list(self, channel):
            cursor = self.get_db(channel).cursor()
            cursor.execute("""SELECT name FROM aliases;""")
            list_ = cursor.fetchall()
            return list_

        def get_alias(self, channel, name):
            name = callbacks.canonicalName(name, preserve_spaces=True)
            if sys.version_info[0] < 3 and isinstance(name, str):
                name = name.decode('utf8')
            cursor = self.get_db(channel).cursor()
            cursor.execute("""SELECT alias FROM aliases
                              WHERE name = ?;""", (name,))
            r = cursor.fetchone()
            if r:
                return r[0]
            else:
                return None

        def add_aka(self, channel, name, alias):
            name = callbacks.canonicalName(name, preserve_spaces=True)
            if self.has_aka(channel, name):
                raise AkaError(_('This Aka already exists.'))
            if sys.version_info[0] < 3:
                if isinstance(name, str):
                    name = name.decode('utf8')
                if isinstance(alias, str):
                    alias = alias.decode('utf8')
            db = self.get_db(channel)
            cursor = db.cursor()
            cursor.execute("""INSERT INTO aliases VALUES (
                NULL, ?, ?, 0, NULL, NULL);""", (name, alias))
            db.commit()

        def remove_aka(self, channel, name):
            name = callbacks.canonicalName(name, preserve_spaces=True)
            if sys.version_info[0] < 3 and isinstance(name, str):
                name = name.decode('utf8')
            db = self.get_db(channel)
            db.cursor().execute('DELETE FROM aliases WHERE name = ?', (name,))
            db.commit()

        def lock_aka(self, channel, name, by):
            name = callbacks.canonicalName(name, preserve_spaces=True)
            if sys.version_info[0] < 3 and isinstance(name, str):
                name = name.decode('utf8')
            db = self.get_db(channel)
            cursor = db.cursor().execute("""UPDATE aliases
                    SET locked=1, locked_at=?, locked_by=? WHERE name = ?""",
                    (datetime.datetime.now(), by, name))
            if cursor.rowcount == 0:
                raise AkaError(_('This Aka does not exist'))
            db.commit()

        def unlock_aka(self, channel, name, by):
            name = callbacks.canonicalName(name, preserve_spaces=True)
            if sys.version_info[0] < 3 and isinstance(name, str):
                name = name.decode('utf8')
            db = self.get_db(channel)
            cursor = db.cursor()
            cursor.execute("""UPDATE aliases SET locked=0, locked_at=?
                              WHERE name = ?""", (datetime.datetime.now(), name))
            if cursor.rowcount == 0:
                raise AkaError(_('This Aka does not exist'))
            db.commit()

        def get_aka_lock(self, channel, name):
            name = callbacks.canonicalName(name, preserve_spaces=True)
            if sys.version_info[0] < 3 and isinstance(name, str):
                name = name.decode('utf8')
            cursor = self.get_db(channel).cursor()
            cursor.execute("""SELECT locked, locked_by, locked_at
                              FROM aliases WHERE name = ?;""", (name,))
            r = cursor.fetchone()
            if r:
                return (bool(r[0]), r[1], r[2])
            else:
                raise AkaError(_('This Aka does not exist'))
    available_db.update({'sqlite3': SQLiteAkaDB})
elif sqlalchemy:
    Base = sqlalchemy.ext.declarative.declarative_base()
    class SQLAlchemyAlias(Alias, Base):
        __slots__ = ()
        __tablename__ = 'aliases'

        id = sqlalchemy.Column(sqlalchemy.Integer, primary_key=True)
        name = sqlalchemy.Column(sqlalchemy.String, unique=True, nullable=False)
        alias = sqlalchemy.Column(sqlalchemy.String, nullable=False)

        locked = sqlalchemy.Column(sqlalchemy.Boolean, nullable=False)
        locked_by = sqlalchemy.Column(sqlalchemy.String, nullable=True)
        locked_at = sqlalchemy.Column(sqlalchemy.DateTime, nullable=True)

    # TODO: Add table for usage statistics

    class SqlAlchemyAkaDB(object):
        __slots__ = ('engines', 'filename', 'sqlalchemy', 'dbs')
        def __init__(self, filename):
            self.engines = ircutils.IrcDict()
            self.filename = filename
            self.sqlalchemy = sqlalchemy

        def close(self):
            self.dbs.clear()

        def get_db(self, channel):
            if channel in self.engines:
                engine = self.engines[channel]
            else:
                filename = plugins.makeChannelFilename(self.filename, channel)
                exists = os.path.exists(filename)
                engine = sqlalchemy.create_engine('sqlite:///' + filename)
                if not exists:
                    Base.metadata.create_all(engine)
                self.engines[channel] = engine
            assert engine.execute("select 1").scalar() == 1
            Session = sqlalchemy.orm.sessionmaker()
            Session.configure(bind=engine)
            return Session()


        def has_aka(self, channel, name):
            name = callbacks.canonicalName(name, preserve_spaces=True)
            if sys.version_info[0] < 3 and isinstance(name, str):
                name = name.decode('utf8')
            count = self.get_db(channel).query(SQLAlchemyAlias) \
                    .filter(SQLAlchemyAlias.name == name) \
                    .count()
            return bool(count)
        def get_aka_list(self, channel):
            list_ = list(self.get_db(channel).query(SQLAlchemyAlias.name))
            return list_

        def get_alias(self, channel, name):
            name = callbacks.canonicalName(name, preserve_spaces=True)
            if sys.version_info[0] < 3 and isinstance(name, str):
                name = name.decode('utf8')
            try:
                return self.get_db(channel).query(SQLAlchemyAlias.alias) \
                        .filter(SQLAlchemyAlias.name == name).one()[0]
            except sqlalchemy.orm.exc.NoResultFound:
                return None

        def add_aka(self, channel, name, alias):
            name = callbacks.canonicalName(name, preserve_spaces=True)
            if self.has_aka(channel, name):
                raise AkaError(_('This Aka already exists.'))
            if sys.version_info[0] < 3:
                if isinstance(name, str):
                    name = name.decode('utf8')
                if isinstance(alias, str):
                    alias = alias.decode('utf8')
            db = self.get_db(channel)
            db.add(SQLAlchemyAlias(name, alias))
            db.commit()

        def remove_aka(self, channel, name):
            name = callbacks.canonicalName(name, preserve_spaces=True)
            if sys.version_info[0] < 3 and isinstance(name, str):
                name = name.decode('utf8')
            db = self.get_db(channel)
            db.query(SQLAlchemyAlias).filter(SQLAlchemyAlias.name == name).delete()
            db.commit()

        def lock_aka(self, channel, name, by):
            name = callbacks.canonicalName(name, preserve_spaces=True)
            if sys.version_info[0] < 3 and isinstance(name, str):
                name = name.decode('utf8')
            db = self.get_db(channel)
            try:
                aka = db.query(SQLAlchemyAlias) \
                        .filter(SQLAlchemyAlias.name == name).one()
            except sqlalchemy.orm.exc.NoResultFound:
                raise AkaError(_('This Aka does not exist'))
            if aka.locked:
                raise AkaError(_('This Aka is already locked.'))
            aka.locked = True
            aka.locked_by = by
            aka.locked_at = datetime.datetime.now()
            db.commit()

        def unlock_aka(self, channel, name, by):
            name = callbacks.canonicalName(name, preserve_spaces=True)
            if sys.version_info[0] < 3 and isinstance(name, str):
                name = name.decode('utf8')
            db = self.get_db(channel)
            try:
                aka = db.query(SQLAlchemyAlias) \
                        .filter(SQLAlchemyAlias.name == name).one()
            except sqlalchemy.orm.exc.NoResultFound:
                raise AkaError(_('This Aka does not exist'))
            if not aka.locked:
                raise AkaError(_('This Aka is already unlocked.'))
            aka.locked = False
            aka.locked_by = by
            aka.locked_at = datetime.datetime.now()
            db.commit()

        def get_aka_lock(self, channel, name):
            name = callbacks.canonicalName(name, preserve_spaces=True)
            if sys.version_info[0] < 3 and isinstance(name, str):
                name = name.decode('utf8')
            try:
                return self.get_db(channel) \
                        .query(SQLAlchemyAlias.locked, SQLAlchemyAlias.locked_by, SQLAlchemyAlias.locked_at)\
                        .filter(SQLAlchemyAlias.name == name).one()
            except sqlalchemy.orm.exc.NoResultFound:
                raise AkaError(_('This Aka does not exist'))

    available_db.update({'sqlalchemy': SqlAlchemyAkaDB})


def getArgs(args, required=1, optional=0, wildcard=0):
    if len(args) < required:
        raise callbacks.ArgumentError
    if len(args) < required + optional:
        ret = list(args) + ([''] * (required + optional - len(args)))
    elif len(args) >= required + optional:
        if not wildcard:
            ret = list(args[:required + optional - 1])
            ret.append(' '.join(args[required + optional - 1:]))
        else:
            ret = list(args)
    return ret

class AkaError(Exception):
    pass

class RecursiveAlias(AkaError):
    pass

dollarRe = re.compile(r'\$(\d+)')
def findBiggestDollar(alias):
    dollars = dollarRe.findall(alias)
    dollars = list(map(int, dollars))
    dollars.sort()
    if dollars:
        return dollars[-1]
    else:
        return 0

atRe = re.compile(r'@(\d+)')
def findBiggestAt(alias):
    ats = atRe.findall(alias)
    ats = list(map(int, ats))
    ats.sort()
    if ats:
        return ats[-1]
    else:
        return 0

AkaDB = plugins.DB('Aka', available_db)

class Aka(callbacks.Plugin):
    """Aka is the improved version of the Alias plugin. It stores akas outside
    of the bot.conf, which doesn't have risk of corrupting the bot.conf file
    (this often happens when there are Unicode issues). Aka also
    introduces multi-worded akas."""

    def __init__(self, irc):
        self.__parent = super(Aka, self)
        self.__parent.__init__(irc)
        self._db = AkaDB()

    def isCommandMethod(self, name):
        args = name.split(' ')
        if '|' in args:
            return False
        if len(args) > 1 and \
                callbacks.canonicalName(args[0]) != self.canonicalName():
            for cb in dynamic.irc.callbacks: # including this plugin
                if cb.isCommandMethod(' '.join(args[0:-1])):
                    return False
        if sys.version_info[0] < 3 and isinstance(name, str):
            name = name.decode('utf8')
        channel = dynamic.channel or 'global'
        return self._db.has_aka(channel, name) or \
                self._db.has_aka('global', name) or \
                self.__parent.isCommandMethod(name)
    isCommand = isCommandMethod

    def listCommands(self):
        commands = ['add', 'remove', 'lock', 'unlock', 'importaliasdatabase',
            'show', 'list', 'set']
        return commands

    def getCommand(self, args, check_other_plugins=True):
        canonicalName = callbacks.canonicalName
        # All the code from here to the 'for' loop is copied from callbacks.py
        assert args == list(map(canonicalName, args))
        first = args[0]
        for cb in self.cbs:
            if first == cb.canonicalName():
                return cb.getCommand(args[1:])
        if first == self.canonicalName() and len(args) > 1:
            ret = self.getCommand(args[1:], False)
            if ret:
                return [first] + ret
        max_length = self.registryValue('maximumWordsInName')
        for i in xrange(1, min(len(args)+1, max_length)):
            if self.isCommandMethod(callbacks.formatCommand(args[0:i])):
                return args[0:i]
        return []

    def getCommandMethod(self, command):
        if len(command) == 1 or command[0] == self.canonicalName():
            try:
                return self.__parent.getCommandMethod(command)
            except AttributeError:
                pass
        name = callbacks.formatCommand(command)
        channel = dynamic.channel or 'global'
        original = self._db.get_alias(channel, name)
        if not original:
            original = self._db.get_alias('global', name)
        biggestDollar = findBiggestDollar(original)
        biggestAt = findBiggestAt(original)
        wildcard = '$*' in original
        def f(irc, msg, args):
            tokens = callbacks.tokenize(original)
            if biggestDollar or biggestAt:
                args = getArgs(args, required=biggestDollar, optional=biggestAt,
                                wildcard=wildcard)
            max_len = conf.supybot.reply.maximumLength()
            args = list([x[:max_len] for x in args])
            def regexpReplace(m):
                idx = int(m.group(1))
                return args[idx-1]
            def replace(tokens, replacer):
                for (i, token) in enumerate(tokens):
                    if isinstance(token, list):
                        replace(token, replacer)
                    else:
                        tokens[i] = replacer(token)
            replace(tokens, lambda s: dollarRe.sub(regexpReplace, s))
            if biggestAt:
                assert not wildcard
                args = args[biggestDollar:]
                replace(tokens, lambda s: atRe.sub(regexpReplace, s))
            if wildcard:
                assert not biggestAt
                # Gotta remove the things that have already been subbed in.
                i = biggestDollar
                while i:
                    args.pop(0)
                    i -= 1
                def everythingReplace(tokens):
                    for (i, token) in enumerate(tokens):
                        if isinstance(token, list):
                            if everythingReplace(token):
                                return
                        if token == '$*':
                            tokens[i:i+1] = args
                            return True
                        elif '$*' in token:
                            tokens[i] = token.replace('$*', ' '.join(args))
                            return True
                    return False
                everythingReplace(tokens)
            maxNesting = conf.supybot.commands.nested.maximum()
            if maxNesting and irc.nested+1 > maxNesting:
                irc.error(_('You\'ve attempted more nesting than is '
                      'currently allowed on this bot.'), Raise=True)
            self.Proxy(irc, msg, tokens)
        if biggestDollar and (wildcard or biggestAt):
            flexargs = _(' at least')
        else:
            flexargs = ''
        try:
            lock = self._db.get_aka_lock(channel, name)
        except AkaError:
            lock = self._db.get_aka_lock('global', name)
        (locked, locked_by, locked_at) = lock
        if locked:
            lock = ' ' + _('Locked by %s at %s') % (locked_by, locked_at)
        else:
            lock = ''
        doc = format(_('<an alias,%s %n>\n\nAlias for %q.%s'),
                    flexargs, (biggestDollar, _('argument')), original, lock)
        f = utils.python.changeFunctionName(f, name, doc)
        return f

    def _add_aka(self, channel, name, alias):
        if self.__parent.isCommandMethod(name):
            raise AkaError(_('You can\'t overwrite commands in '
                    'this plugin.'))
        if self._db.has_aka(channel, name):
            raise AkaError(_('This Aka already exists.'))
        if len(name.split(' ')) > self.registryValue('maximumWordsInName'):
            raise AkaError(_('This Aka has too many spaces in its name.'))
        biggestDollar = findBiggestDollar(alias)
        biggestAt = findBiggestAt(alias)
        wildcard = '$*' in alias
        if biggestAt and wildcard:
            raise AkaError(_('Can\'t mix $* and optional args (@1, etc.)'))
        if alias.count('$*') > 1:
            raise AkaError(_('There can be only one $* in an alias.'))
        self._db.add_aka(channel, name, alias)

    def _remove_aka(self, channel, name, evenIfLocked=False):
        if not evenIfLocked:
            (locked, by, at) = self._db.get_aka_lock(channel, name)
            if locked:
                raise AkaError(_('This Aka is locked.'))
        self._db.remove_aka(channel, name)

    def add(self, irc, msg, args, optlist, name, alias):
        """[--channel <#channel>] <name> <command>

        Defines an alias <name> that executes <command>.  The <command>
        should be in the standard "command argument [nestedcommand argument]"
        arguments to the alias; they'll be filled with the first, second, etc.
        arguments.  $1, $2, etc. can be used for required arguments.  @1, @2,
        etc. can be used for optional arguments.  $* simply means "all
        arguments that have not replaced $1, $2, etc.", ie. it will also
        include optional arguments.
        """
        channel = 'global'
        for (option, arg) in optlist:
            if option == 'channel':
                if not ircutils.isChannel(arg):
                    irc.error(_('%r is not a valid channel.') % arg,
                            Raise=True)
                channel = arg
        if ' ' not in alias:
            # If it's a single word, they probably want $*.
            alias += ' $*'
        try:
            self._add_aka(channel, name, alias)
            self.log.info('Adding Aka %r for %r (from %s)',
                          name, alias, msg.prefix)
            irc.replySuccess()
        except AkaError as e:
            irc.error(str(e))
    add = wrap(add, [getopts({
                                'channel': 'channel',
                            }), 'something', 'text'])

    def set(self, irc, msg, args, optlist, name, alias):
        """[--channel <#channel>] <name> <command>

        Overwrites an existing alias <name> to execute <command> instead.  The
        <command> should be in the standard "command argument [nestedcommand
        argument]" arguments to the alias; they'll be filled with the first,
        second, etc. arguments.  $1, $2, etc. can be used for required
        arguments.  @1, @2, etc. can be used for optional arguments.  $* simply
        means "all arguments that have not replaced $1, $2, etc.", ie. it will
        also include optional arguments.
        """
        channel = 'global'
        for (option, arg) in optlist:
            if option == 'channel':
                if not ircutils.isChannel(arg):
                    irc.error(_('%r is not a valid channel.') % arg,
                            Raise=True)
                channel = arg
        try:
            self._remove_aka(channel, name)
        except AkaError as e:
            irc.error(str(e), Raise=True)

        if ' ' not in alias:
            # If it's a single word, they probably want $*.
            alias += ' $*'
        try:
            self._add_aka(channel, name, alias)
            self.log.info('Setting Aka %r to %r (from %s)',
                          name, alias, msg.prefix)
            irc.replySuccess()
        except AkaError as e:
            irc.error(str(e))
    set = wrap(set, [getopts({
                                'channel': 'channel',
                            }), 'something', 'text'])

    def remove(self, irc, msg, args, optlist, name):
        """[--channel <#channel>] <name>

        Removes the given alias, if unlocked.
        """
        channel = 'global'
        for (option, arg) in optlist:
            if option == 'channel':
                if not ircutils.isChannel(arg):
                    irc.error(_('%r is not a valid channel.') % arg,
                            Raise=True)
                channel = arg
        try:
            self._remove_aka(channel, name)
            self.log.info('Removing Aka %r (from %s)', name, msg.prefix)
            irc.replySuccess()
        except AkaError as e:
            irc.error(str(e))
    remove = wrap(remove, [getopts({
                                'channel': 'channel',
                            }), 'something'])

    def _checkManageCapabilities(self, irc, msg, channel):
        """Check if the user has any of the required capabilities to manage
        the regexp database."""
        if channel != 'global':
            capability = ircdb.makeChannelCapability(channel, 'op')
        else:
            capability = 'admin'
        if not ircdb.checkCapability(msg.prefix, capability):
            irc.errorNoCapability(capability, Raise=True)

    def lock(self, irc, msg, args, optlist, user, name):
        """[--channel <#channel>] <alias>

        Locks an alias so that no one else can change it.
        """
        channel = 'global'
        for (option, arg) in optlist:
            if option == 'channel':
                if not ircutils.isChannel(arg):
                    irc.error(_('%r is not a valid channel.') % arg,
                            Raise=True)
                channel = arg
        self._checkManageCapabilities(irc, msg, channel)
        try:
            self._db.lock_aka(channel, name, user.name)
        except AkaError as e:
            irc.error(str(e))
        else:
            irc.replySuccess()
    lock = wrap(lock, [getopts({
                                'channel': 'channel',
                            }), 'user', 'something'])

    def unlock(self, irc, msg, args, optlist, user, name):
        """[--channel <#channel>] <alias>

        Unlocks an alias so that people can define new aliases over it.
        """
        channel = 'global'
        for (option, arg) in optlist:
            if option == 'channel':
                if not ircutils.isChannel(arg):
                    irc.error(_('%r is not a valid channel.') % arg,
                            Raise=True)
                channel = arg
        self._checkManageCapabilities(irc, msg, channel)
        try:
            self._db.unlock_aka(channel, name, user.name)
        except AkaError as e:
            irc.error(str(e))
        else:
            irc.replySuccess()
    unlock = wrap(unlock, [getopts({
                                'channel': 'channel',
                            }), 'user', 'something'])

    def show(self, irc, msg, args, optlist, name):
        """[--channel <#channel>] <alias>

        This command shows the content of an Aka.
        """
        channel = 'global'
        for (option, arg) in optlist:
            if option == 'channel':
                if not ircutils.isChannel(arg):
                    irc.error(_('%r is not a valid channel.') % arg,
                            Raise=True)
                channel = arg
        command = self._db.get_alias(channel, name)
        if command:
            irc.reply(command)
        else:
            irc.error(_('This Aka does not exist.'))
<<<<<<< HEAD
    show = wrap(show, [getopts({'channel': 'channel'}),
=======
    show = wrap(show, [getopts({'channel': 'somethingWithoutSpaces'}),
>>>>>>> c5839973
        'text'])

    def importaliasdatabase(self, irc, msg, args):
        """takes no arguments

        Imports the Alias database into Aka's, and clean the former."""
        alias_plugin = irc.getCallback('Alias')
        if alias_plugin is None:
            irc.error(_('Alias plugin is not loaded.'), Raise=True)
        errors = {}
        for (name, (command, locked, func)) in alias_plugin.aliases.items():
            try:
                self._add_aka('global', name, command)
            except AkaError as e:
                errors[name] = e.args[0]
            else:
                alias_plugin.removeAlias(name, evenIfLocked=True)
        if errors:
            irc.error(format(_('Error occured when importing the %n: %L'),
                (len(errors), 'following', 'command'),
                ['%s (%s)' % x for x in errors.items()]))
        else:
            irc.replySuccess()
    importaliasdatabase = wrap(importaliasdatabase, ['owner'])

    def list(self, irc, msg, args, optlist):
        """[--channel <#channel>]

        Lists all Akas defined for <channel>. If <channel> is not specified,
        lists all global Akas."""
        channel = 'global'
        for (option, arg) in optlist:
            if option == 'channel':
                if not ircutils.isChannel(arg):
                    irc.error(_('%r is not a valid channel.') % arg,
                            Raise=True)
                channel = arg
        aka_list = self._db.get_aka_list(channel)
        if aka_list:
            aka_values = [self._db.get_alias(channel, aka) for aka in aka_list]
            s = ('{0}: "{1}"'.format(ircutils.bold(k), v) for (k, v) in
                zip(aka_list, aka_values))
            irc.replies(s)
        else:
            irc.error(_("No Akas found."))
    list = wrap(list, [getopts({'channel': 'channel'})])


Class = Aka


# vim:set shiftwidth=4 softtabstop=4 expandtab textwidth=79:<|MERGE_RESOLUTION|>--- conflicted
+++ resolved
@@ -684,11 +684,7 @@
             irc.reply(command)
         else:
             irc.error(_('This Aka does not exist.'))
-<<<<<<< HEAD
     show = wrap(show, [getopts({'channel': 'channel'}),
-=======
-    show = wrap(show, [getopts({'channel': 'somethingWithoutSpaces'}),
->>>>>>> c5839973
         'text'])
 
     def importaliasdatabase(self, irc, msg, args):
