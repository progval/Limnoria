--- conflicted
+++ resolved
@@ -711,18 +711,11 @@
     importaliasdatabase = wrap(importaliasdatabase, ['owner'])
 
     def list(self, irc, msg, args, optlist):
-<<<<<<< HEAD
-        """[--channel <#channel>]
-
-        Lists all Akas defined for <channel>. If <channel> is not specified,
-        lists all global Akas."""
-=======
         """[--channel <#channel>] [--keys]
 
         Lists all Akas defined for <channel>. If <channel> is not specified,
         lists all global Akas. If --keys is given, lists only the Aka names
         and not their commands."""
->>>>>>> 6d965b87
         channel = 'global'
         for (option, arg) in optlist:
             if option == 'channel':
@@ -732,15 +725,6 @@
                 channel = arg
         aka_list = self._db.get_aka_list(channel)
         if aka_list:
-<<<<<<< HEAD
-            aka_values = [self._db.get_alias(channel, aka) for aka in aka_list]
-            s = ('{0}: "{1}"'.format(ircutils.bold(k), v) for (k, v) in
-                zip(aka_list, aka_values))
-            irc.replies(s)
-        else:
-            irc.error(_("No Akas found."))
-    list = wrap(list, [getopts({'channel': 'channel'})])
-=======
             if 'keys' in dict(optlist):
                 # Strange, aka_list is a list of one length tuples
                 s = [k[0] for k in aka_list]
@@ -753,7 +737,6 @@
         else:
             irc.error(_("No Akas found."))
     list = wrap(list, [getopts({'channel': 'channel', 'keys': ''})])
->>>>>>> 6d965b87
 
 
 Class = Aka
