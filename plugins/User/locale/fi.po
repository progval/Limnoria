# User plugin in Limnoria.
# Copyright (C) 2011 Limnoria
# Mika Suomalainen <mika.henrik.mainio@hotmail.com>, 2011.
#
msgid ""
msgstr ""
"Project-Id-Version: \n"
"POT-Creation-Date: 2011-12-23 13:11+CET\n"
<<<<<<< HEAD
"PO-Revision-Date: 2011-12-23 16:16+0200\n"
=======
"PO-Revision-Date: 2011-12-26 13:21+0200\n"
>>>>>>> 1fd0657d
"Last-Translator: Mika Suomalainen <mika.henrik.mainio@hotmail.com>\n"
"Language-Team: \n"
"Language: \n"
"MIME-Version: 1.0\n"
"Content-Type: text/plain; charset=UTF-8\n"
"Content-Transfer-Encoding: 8bit\n"
"Generated-By: pygettext.py 1.5\n"

#: plugin.py:49
msgid ""
"[--capability=<capability>] [<glob>]\n"
"\n"
"        Returns the valid registered usernames matching <glob>.  If <glob> is\n"
"        not given, returns all registered usernames.\n"
"        "
msgstr ""
"[--capability=<valtuus>] [<glob>]\n"
"\n"
"        Palauttaa kelvolliset rekisteröidyt käyttäjätunnukset, jotka täsmäävät <globiin>.  Jos <glob> ei\n"
"        ole annettu, palauttaa kaikki rekisteröidyt käyttäjätunnukset.\n"
"        "

#: plugin.py:80
msgid "There are no matching registered users."
msgstr "Täsmääviä rekisteröityjä käyttäjiä ei ole."

#: plugin.py:82
msgid "There are no registered users."
msgstr "Rekisteröityneitä käyttäjiä ei ole."

#: plugin.py:88
msgid ""
"<name> <password>\n"
"\n"
"        Registers <name> with the given password <password> and the current\n"
"        hostmask of the person registering.  You shouldn't register twice; if\n"
"        you're not recognized as a user but you've already registered, use the\n"
"        hostmask add command to add another hostmask to your already-registered\n"
"        user, or use the identify command to identify just for a session.\n"
"        This command (and all other commands that include a password) must be\n"
"        sent to the bot privately, not in a channel.\n"
"        "
msgstr ""
"<nimi> <salasana>\n"
"\n"
"        Rekisteröi <nimen> annetulla <salasanalla> ja rekisteröityvän henkilön nykyisellä hostmaskilla.\n"
"         Sinun ei pitäisi rekisteröityä kahdesti; jos\n"
"        sinua ei tunnisteta käyttäjäksi, käytä komentoa\n"
"        'hostmask add' lisätäksesi hostmaskin valmiiksi rekisteröidylle\n"
"        käyttäjällesi, tai käytä komentoa 'identify' tunnistautuaksesi vain istunnon ajaksi.\n"
"        Tämä komento (ja kaikki muut komennot, jotka sisältävät salasanan) täytyy lähettää\n"
"        botille yksityisesti, ei kanavalla.\n"
"        "

#: plugin.py:101
msgid "That name is already assigned to someone."
msgstr "Tuo nimi on jo liitetty johonkuhun."

#: plugin.py:106
msgid "username"
msgstr "käyttäjänimi"

#: plugin.py:107
msgid "Hostmasks are not valid usernames."
msgstr "Hostmaskit eivät ole kelvollisia käyttäjänimiä"

#: plugin.py:114
msgid "Your hostmask is already registered to %s"
msgstr "Sinun hostmaskisi on jo rekisteröity käyttäjälle %s."

#: plugin.py:130
msgid ""
"<name> [<password>]\n"
"\n"
"        Unregisters <name> from the user database.  If the user giving this\n"
"        command is an owner user, the password is not necessary.\n"
"        "
msgstr ""
"<nimi> [<salasana>]\n"
"\n"
"        Poistaa <nimen> käyttäjätietokannasta.  Mikäli käyttäjä, joka antaa tämän komennon omaa 'owner' valtuuden,\n"
"        salasana ei ole vaadittu.\n"
"        "

#: plugin.py:145
msgid "This command has been disabled.  You'll have to ask the owner of this bot to unregister your user."
msgstr "Tämä komento on poistettu käytöstä. Sinun täytyy pyytää tämän botin omistajaa poistaaksesi käyttäjätunnuksesi."

#: plugin.py:158
msgid ""
"<name> <new name> [<password>]\n"
"\n"
"        Changes your current user database name to the new name given.\n"
"        <password> is only necessary if the user isn't recognized by hostmask.\n"
"        This message must be sent to the bot privately (not on a channel) since\n"
"        it may contain a password.\n"
"        "
msgstr ""
"<nimi> <uusi nimi> [<salasana>]\n"
"\n"
"        Vaihtaa nykyisen nimesi käyttäjätietokannassa annetuksi <uudeksi nimeksi>.\n"
"        <Salasana> on vaadittu vain, jos käyttäjä ei ole tunnistettu hostmaskilla.\n"
"        Tämä viesti täytyy lähettää botille yksityisesti (ei kanavalla), koska \n"
"        se saattaa sisältää salasanan.\n"
"        "

#: plugin.py:167
msgid "%q is already registered."
msgstr "%q on jo rekisteröitynyt."

#: plugin.py:181
<<<<<<< HEAD
#, fuzzy
=======
>>>>>>> 1fd0657d
msgid ""
"[<name>] <old password> <new password>\n"
"\n"
"            Sets the new password for the user specified by <name> to <new\n"
"            password>.  Obviously this message must be sent to the bot\n"
"            privately (not in a channel). If the requesting user is an owner\n"
"            user (and the user whose password is being changed isn't that same\n"
"            owner user), then <old password> needn't be correct.\n"
"            "
msgstr ""
"[<nimi>] <vanha salasana> <uusi salasana>\n"
"\n"
"            Asettaa <nimen> määrittämän käyttäjätunnuksen salasanan <uudeksi\n"
"             salasanaksi>.  Ilmiselvästi tämä viesti täytyy lähettää botille yksityisesti\n"
"            (ei kanavalla). Jos pyytävä käyttäjä omaa valtuuden 'owner'\n"
"            (ja käyttäjä, jonka salasanaa vaihdetaan ei ole sama \n"
"            'owner' valtuuden omaava käyttäjä), silloin <vanhan salasanan> ei tarvitse olla oikein.\n"
"            "

#: plugin.py:209
#, fuzzy
msgid ""
"<password> [<True|False>]\n"
"\n"
"            Sets the secure flag on the user of the person sending the message.\n"
"            Requires that the person's hostmask be in the list of hostmasks for\n"
"            that user in addition to the password being correct.  When the\n"
"            secure flag is set, the user *must* identify before he or she can be\n"
"            recognized.  If a specific True/False value is not given, it\n"
"            inverts the current value.\n"
"            "
msgstr ""
"<salasana> [<True|False>]\n"
"\n"
"            Asettaa 'secure' lipun käyttäjään, joka lähettää viestin.\n"
"           Vaatii, että henkilön hostmask on hostmaskien listassa oikean salasanan.\n"
"             lisäksi.\n"
"            Kun 'secure' lippu on asetettu, käyttäjän *täytyy* tunnistautua, ennen kuin hänet voidaan tunnistaa.\n"
"            Jos True/False arvoa ei ole annettu, \n"
"            nykyinen arvo käännetään.\n"
"            "

#: plugin.py:224
msgid "Secure flag set to %s"
msgstr "'Secure' lippu on asetettu arvoon %s"

#: plugin.py:232
msgid ""
"<hostmask|nick>\n"
"\n"
"        Returns the username of the user specified by <hostmask> or <nick> if\n"
"        the user is registered.\n"
"        "
msgstr ""
<<<<<<< HEAD
=======
"<hostmask|nimimerkki>\n"
"\n"
"        Palauttaa käyttäjätunnuksen, jonka määrittää <hostmask> tai <nimimerkki>, mikäli\n"
"        käyttäjä on rekisteröitynyt.\n"
"        "
>>>>>>> 1fd0657d

#: plugin.py:241
msgid "I haven't seen %s."
msgstr "En ole nähnyt käyttäjää %s."

#: plugin.py:246
msgid "I don't know who that is."
msgstr "En tiedä kuka tuo on."

#: plugin.py:252
msgid ""
"[<nick>]\n"
"\n"
"            Returns the hostmask of <nick>.  If <nick> isn't given, return the\n"
"            hostmask of the person giving the command.\n"
"            "
msgstr ""

#: plugin.py:264
msgid ""
"[<name>]\n"
"\n"
"            Returns the hostmasks of the user specified by <name>; if <name>\n"
"            isn't specified, returns the hostmasks of the user calling the\n"
"            command.\n"
"            "
msgstr ""

#: plugin.py:276
msgid "%s has no registered hostmasks."
msgstr "%s ei ole rekisteröinyt hostmaskeja."

#: plugin.py:283
msgid "You may only retrieve your own hostmasks."
msgstr "Voit saada vain omat hostmaskisi."

#: plugin.py:299
msgid ""
"[<name>] [<hostmask>] [<password>]\n"
"\n"
"            Adds the hostmask <hostmask> to the user specified by <name>.  The\n"
"            <password> may only be required if the user is not recognized by\n"
"            hostmask.  <password> is also not required if an owner user is\n"
"            giving the command on behalf of some other user.  If <hostmask> is\n"
"            not given, it defaults to your current hostmask.  If <name> is not\n"
"            given, it defaults to your currently identified name.  This message\n"
"            must be sent to the bot privately (not on a channel) since it may\n"
"            contain a password.\n"
"            "
msgstr ""

#: plugin.py:313
msgid "hostmask"
msgstr "hostmask"

#: plugin.py:314
msgid "Make sure your hostmask includes a nick, then an exclamation point (!), then a user, then an at symbol (@), then a host.  Feel free to use wildcards (* and ?, which work just like they do on the command line) in any of these parts."
msgstr "Varmista, että hostmaskisi sisältää nimimerkin, sitten eroitus kohdan, p(!), sitten käyttäjän, sitten ät symboolin (@), sitten isännän.  Käytä jokerimerkkejä vapaasti (* ja ?, jotka toimivat samalla tavalla, kuin komentorivillä) missä tahansa näistä osista."

#: plugin.py:324
#: plugin.py:347
msgid "That hostmask is already registered."
msgstr "Tuo hostmaski on jo rekisteröity."

#: plugin.py:355
#, fuzzy
msgid ""
"<name> <hostmask> [<password>]\n"
"\n"
"            Removes the hostmask <hostmask> from the record of the user\n"
"            specified by <name>.  If the hostmask given is 'all' then all\n"
"            hostmasks will be removed.  The <password> may only be required if\n"
"            the user is not recognized by his hostmask.  This message must be\n"
"            sent to the bot privately (not on a channel) since it may contain a\n"
"            password.\n"
"            "
msgstr ""
"<nimi> <uusi nimi> [<salasana>]\n"
"\n"
"        Vaihtaa nykyisen nimesi käyttäjätietokannassa annetuksi <uudeksi nimeksi>.\n"
"        <Salasana> on vaadittu vain, jos käyttäjä ei ole tunnistettu hostmaskilla.\n"
"        Tämä viesti täytyy lähettää botille yksityisesti (ei kanavalla), koska \n"
"        se saattaa sisältää salasanan.\n"
"        "

#: plugin.py:374
msgid "All hostmasks removed."
msgstr "Kaikki hostmaskit poistettu."

#: plugin.py:378
msgid "There was no such hostmask."
msgstr "Tuollaista hostmaskia ei ollut."

#: plugin.py:387
msgid ""
"[<name>]\n"
"\n"
"        Returns the capabilities of the user specified by <name>; if <name>\n"
"        isn't specified, returns the capabilities of the user calling the\n"
"        command.\n"
"        "
msgstr ""

#: plugin.py:407
msgid ""
"<name> <password>\n"
"\n"
"        Identifies the user as <name>. This command (and all other\n"
"        commands that include a password) must be sent to the bot privately,\n"
"        not in a channel.\n"
"        "
msgstr ""

#: plugin.py:419
msgid "Your secure flag is true and your hostmask doesn't match any of your known hostmasks."
msgstr "Sinun 'secure' lippusi on 'true' ja sinun hostmaskisi ei täsmää yhteenkään sinun tunnettuun hostmaskiisi."

#: plugin.py:429
msgid ""
"takes no arguments\n"
"\n"
"        Un-identifies you.  Note that this may not result in the desired\n"
"        effect of causing the bot not to recognize you anymore, since you may\n"
"        have added hostmasks to your user that can cause the bot to continue to\n"
"        recognize you.\n"
"        "
msgstr ""

#: plugin.py:438
msgid "If you remain recognized after giving this command, you're being recognized by hostmask, rather than by password.  You must remove whatever hostmask is causing you to be recognized in order not to be recognized."
msgstr "Jos pysyt tunnistettuna tämän komennon antamisen jälkeen, sinut tunnistetaan hostmaskin, eikä salasanan perusteella.  Sinun täytyy poistaa mikä tahansa hostmaski, joka aiheuttaa sinun tunnistamisesi, tullaksesi tunnistamattomaksi."

#: plugin.py:447
msgid ""
"takes no arguments\n"
"\n"
"        Returns the name of the user calling the command.\n"
"        "
msgstr ""

#: plugin.py:455
msgid "I don't recognize you."
msgstr "Minä en tunnista sinua."

#: plugin.py:460
msgid ""
"takes no arguments\n"
"\n"
"        Returns some statistics on the user database.\n"
"        "
msgstr ""

#: plugin.py:478
msgid "I have %s registered users with %s registered hostmasks; %n and %n."
msgstr "Minulla on %s rekisteröityä käyttäjää %s rekisteröidyllä hostmaskilla; %n ja %n."
<|MERGE_RESOLUTION|>--- conflicted
+++ resolved
@@ -6,11 +6,7 @@
 msgstr ""
 "Project-Id-Version: \n"
 "POT-Creation-Date: 2011-12-23 13:11+CET\n"
-<<<<<<< HEAD
-"PO-Revision-Date: 2011-12-23 16:16+0200\n"
-=======
 "PO-Revision-Date: 2011-12-26 13:21+0200\n"
->>>>>>> 1fd0657d
 "Last-Translator: Mika Suomalainen <mika.henrik.mainio@hotmail.com>\n"
 "Language-Team: \n"
 "Language: \n"
@@ -122,10 +118,6 @@
 msgstr "%q on jo rekisteröitynyt."
 
 #: plugin.py:181
-<<<<<<< HEAD
-#, fuzzy
-=======
->>>>>>> 1fd0657d
 msgid ""
 "[<name>] <old password> <new password>\n"
 "\n"
@@ -180,14 +172,11 @@
 "        the user is registered.\n"
 "        "
 msgstr ""
-<<<<<<< HEAD
-=======
 "<hostmask|nimimerkki>\n"
 "\n"
 "        Palauttaa käyttäjätunnuksen, jonka määrittää <hostmask> tai <nimimerkki>, mikäli\n"
 "        käyttäjä on rekisteröitynyt.\n"
 "        "
->>>>>>> 1fd0657d
 
 #: plugin.py:241
 msgid "I haven't seen %s."
