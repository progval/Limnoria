--- conflicted
+++ resolved
@@ -192,7 +192,6 @@
         cursor.execute("""SELECT factoids.fact, factoids.id, relations.id FROM factoids, keys, relations
                           WHERE keys.key LIKE ? AND relations.key_id=keys.id AND relations.fact_id=factoids.id
                           ORDER BY factoids.id
-<<<<<<< HEAD
                           LIMIT 20""", (key,))
         return cursor.fetchall()
     
@@ -249,13 +248,6 @@
             else:
                 return ircutils.standardSubstitute(irc, msg, text)
         
-=======
-                          LIMIT 20""", key)
-        return [t[0] for t in cursor.fetchall()]
-
-    def _replyFactoids(self, irc, msg, key, factoids,
-                       number=0, error=True):
->>>>>>> 6f925e5f
         if factoids:
             if number:
                 try:
@@ -272,11 +264,7 @@
                     return ircutils.standardSubstitute(irc, msg,
                                                        formatter, env)
                 if len(factoids) == 1:
-<<<<<<< HEAD
                     irc.reply(format_fact(prefixer(factoids[0][0])))
-=======
-                    irc.reply(prefixer(factoids[0]))
->>>>>>> 6f925e5f
                 else:
                     factoidsS = []
                     counter = 1
@@ -306,14 +294,10 @@
             if self.registryValue('replyWhenInvalidCommand', channel):
                 key = ' '.join(tokens)
                 factoids = self._lookupFactoid(channel, key)
-<<<<<<< HEAD
                 if factoids:
                     self._replyFactoids(irc, msg, key, channel, factoids, error=False)
                 else:
                     self._replyApproximateFactoids(irc, msg, channel, key, error=False)
-=======
-                self._replyFactoids(irc, msg, key, factoids, error=False)
->>>>>>> 6f925e5f
 
     @internationalizeDocstring
     def whatis(self, irc, msg, args, channel, optlist, words):
@@ -337,7 +321,6 @@
                     irc.errorInvalid(_('key id'))
         key = ' '.join(words)
         factoids = self._lookupFactoid(channel, key)
-<<<<<<< HEAD
         if factoids:
             self._replyFactoids(irc, msg, key, channel, factoids, number, raw=raw)
         else:
@@ -425,10 +408,6 @@
 
         If --plain option is given, rank numbers and usage counts are not
         included in output.
-=======
-        self._replyFactoids(irc, msg, key, factoids, number)
-    whatis = wrap(whatis, ['channel', many('something')])
->>>>>>> 6f925e5f
 
         If --alpha option is given in addition to --plain, keys are sorted
         alphabetically, instead of by rank.
